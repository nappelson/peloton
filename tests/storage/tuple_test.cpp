--- conflicted
+++ resolved
@@ -86,38 +86,20 @@
   tuple->SetValue(1, ValueFactory::GetIntegerValue(45));
   tuple->SetValue(2, ValueFactory::GetTinyIntValue(1));
 
-<<<<<<< HEAD
-	storage::AbstractBackend *backend = new storage::VMBackend();
-	peloton::Pool *pool = new peloton::Pool(backend);
-
-	Value val = ValueFactory::GetStringValue("hello hello world", pool);
-	std::cout << "size of value: " << sizeof(val) << std::endl;
-	//std::cout << "size of value_type: " << sizeof(val.GetValueType()) << std::endl;
-	//std::cout << "size of is_inlined: " << sizeof(bool) << std::endl;
-
-	tuple->SetValue(3, val);
-	EXPECT_EQ(tuple->GetValue(3), val);
-=======
   storage::AbstractBackend *backend = new storage::VMBackend();
   Pool *pool = new Pool(backend);
 
   Value val = ValueFactory::GetStringValue("hello hello world", pool);
   tuple->SetValue(3, val);
   EXPECT_EQ(tuple->GetValue(3), val);
->>>>>>> 040e2d9f
 
   std::cout << (*tuple);
 
   Value val2 = ValueFactory::GetStringValue("hi joy !", pool);
   tuple->SetValue(3, val2);
 
-<<<<<<< HEAD
-	EXPECT_NE(tuple->GetValue(3), val);
-	EXPECT_EQ(tuple->GetValue(3), val2);
-=======
   EXPECT_NE(tuple->GetValue(3), val);
   EXPECT_EQ(tuple->GetValue(3), val2);
->>>>>>> 040e2d9f
 
   std::cout << (*tuple);
 
