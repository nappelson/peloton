--- conflicted
+++ resolved
@@ -24,17 +24,9 @@
 class TransactionTests : public PelotonTest {};
 
 static std::vector<ConcurrencyType> TEST_TYPES = {
-<<<<<<< HEAD
-  CONCURRENCY_TYPE_SSI,
-  CONCURRENCY_TYPE_2PL,
-  CONCURRENCY_TYPE_SSI,
-  CONCURRENCY_TYPE_ROWO,
-  CONCURRENCY_TYPE_RPWP
-=======
   CONCURRENCY_TYPE_OPTIMISTIC,
   CONCURRENCY_TYPE_PESSIMISTIC,
   CONCURRENCY_TYPE_SSI
->>>>>>> 47c58079
 };
 
 void TransactionTest(concurrency::TransactionManager *txn_manager) {
