//===----------------------------------------------------------------------===//
//
//                         Peloton
//
// abstract_expression.cpp
//
// Identification: /peloton/src/expression/abstract_expression.cpp
//
// Copyright (c) 2015-2017, Carnegie Mellon University Database Group
//
//===----------------------------------------------------------------------===//

#include "expression/abstract_expression.h"

#include <string>

#include "codegen/type/type.h"
#include "util/hash_util.h"
#include "expression/expression_util.h"

namespace peloton {
namespace expression {

bool AbstractExpression::HasParameter() const {
  for (auto &child : children_) {
    if (child->HasParameter()) {
      return true;
    }
  }
  return false;
}

bool AbstractExpression::IsNullable() const {
  for (const auto &child : children_) {
    if (child->IsNullable()) {
      return true;
    }
  }
  return false;
}

void AbstractExpression::PerformBinding(
    const std::vector<const planner::BindingContext *> &binding_contexts) {
  // Most expressions don't need attribute binding, except for those
  // that actually reference table attributes (i.e., TVE)
  for (uint32_t i = 0; i < GetChildrenSize(); i++) {
    children_[i]->PerformBinding(binding_contexts);
  }
}

void AbstractExpression::GetUsedAttributes(
    std::unordered_set<const planner::AttributeInfo *> &attributes) const {
  for (uint32_t i = 0; i < GetChildrenSize(); i++) {
    children_[i]->GetUsedAttributes(attributes);
  }
}

codegen::type::Type AbstractExpression::ResultType() const {
  return codegen::type::Type{GetValueType(), IsNullable()};
}

void AbstractExpression::DeduceExpressionName() {
  // If alias exists, it will be used in TrafficCop
  if (!alias.empty()) return;

  for (auto &child : children_) child->DeduceExpressionName();

  // Aggregate expression already has correct expr_name_
  if (ExpressionUtil::IsAggregateExpression(exp_type_)) return;

  auto op_str = ExpressionTypeToString(exp_type_, true);
  auto children_size = children_.size();
  if (exp_type_ == ExpressionType::FUNCTION) {
    auto expr = (FunctionExpression *)this;
    expr_name_ = expr->GetFuncName() + "(";
    for (size_t i = 0; i < children_size; i++) {
      if (i > 0) expr_name_.append(",");
      expr_name_.append(GetChild(i)->expr_name_);
    }
    expr_name_.append(")");
  } else {
    PL_ASSERT(children_size <= 2);
    if (children_size == 2) {
      expr_name_ = GetChild(0)->expr_name_ + " " + op_str + " " +
                   GetChild(1)->expr_name_;
    } else if (children_size == 1) {
      expr_name_ = op_str + " " + GetChild(0)->expr_name_;
    }
  }
}

const std::string AbstractExpression::GetInfo() const {
  std::ostringstream os;

  os << "\tExpression :: "
     << " expression type = " << GetExpressionType() << ","
     << " value type = " << type::Type::GetInstance(GetValueType())->ToString()
     << "," << std::endl;

  return os.str();
}

<<<<<<< HEAD
bool AbstractExpression::Equals(AbstractExpression *expr) const {
  if (exp_type_ != expr->exp_type_ ||
      children_.size() != expr->children_.size())
=======
bool AbstractExpression::operator==(const AbstractExpression &rhs) const {
  if (exp_type_ != rhs.exp_type_ || children_.size() != rhs.children_.size())
>>>>>>> ffeb0819
    return false;

  for (unsigned i = 0; i < children_.size(); i++) {
    if (*children_[i].get() != *rhs.children_[i].get())
      return false;
  }

  return true;
}

hash_t AbstractExpression::Hash() const {
  hash_t hash = HashUtil::Hash(&exp_type_);

  for (size_t i = 0; i < GetChildrenSize(); i++) {
    auto child = GetChild(i);
    hash = HashUtil::CombineHashes(hash, child->Hash());
  }

  return hash;
}

bool AbstractExpression::ExactlyEquals(const AbstractExpression &other)
    const{
  if (exp_type_ != other.exp_type_ ||
      children_.size() != other.children_.size())
    return false;
  for (unsigned i = 0; i < children_.size(); i++) {
    if (!children_[i]->ExactlyEquals(*other.children_[i].get()))
      return false;
  }
  return true;
}

hash_t AbstractExpression::HashForExactMatch() const {
  hash_t hash = HashUtil::Hash(&exp_type_);
  for (size_t i = 0; i < GetChildrenSize(); i++) {
    auto child = GetChild(i);
    hash = HashUtil::CombineHashes(hash, child->HashForExactMatch());
  }
  return hash;
}

bool AbstractExpression::IsZoneMappable() {
  bool is_zone_mappable =
      ExpressionUtil::GetPredicateForZoneMap(parsed_predicates, this);
  return is_zone_mappable;
}

}  // namespace expression
}  // namespace peloton<|MERGE_RESOLUTION|>--- conflicted
+++ resolved
@@ -100,14 +100,8 @@
   return os.str();
 }
 
-<<<<<<< HEAD
-bool AbstractExpression::Equals(AbstractExpression *expr) const {
-  if (exp_type_ != expr->exp_type_ ||
-      children_.size() != expr->children_.size())
-=======
 bool AbstractExpression::operator==(const AbstractExpression &rhs) const {
   if (exp_type_ != rhs.exp_type_ || children_.size() != rhs.children_.size())
->>>>>>> ffeb0819
     return false;
 
   for (unsigned i = 0; i < children_.size(); i++) {
