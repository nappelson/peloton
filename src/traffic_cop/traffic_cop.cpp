--- conflicted
+++ resolved
@@ -368,11 +368,7 @@
 bool TrafficCop::BindParamsForCachePlan(
     const std::vector<std::unique_ptr<expression::AbstractExpression>> &
         parameters,
-<<<<<<< HEAD
-    std::string &error_message, const size_t thread_id UNUSED_ATTRIBUTE) {
-=======
     const size_t thread_id UNUSED_ATTRIBUTE) {
->>>>>>> 7156935c
   if (tcop_txn_state_.empty()) {
     single_statement_txn_ = true;
     auto &txn_manager = concurrency::TransactionManagerFactory::GetInstance();
