--- conflicted
+++ resolved
@@ -86,7 +86,7 @@
     } break;
 
     case STATEMENT_TYPE_SELECT: {
-      
+
       LOG_TRACE("Processing SELECT...");
       auto select_stmt = (parser::SelectStatement*)parse_tree.get();
       LOG_TRACE("SELECT Info: %s", select_stmt->GetInfo().c_str());
@@ -98,16 +98,10 @@
       // The HACK to make the join in tpcc work. This is written by Joy Arulraj
       if (select_stmt->from_table->list != NULL) {
         LOG_TRACE("have join condition? %d",
-                 select_stmt->from_table->join != NULL);
+                  select_stmt->from_table->join != NULL);
         LOG_TRACE("have sub select statement? %d",
-                 select_stmt->from_table->select != NULL);
-<<<<<<< HEAD
-        /*
-        LOG_INFO("Join Condition: %s",
-                 select_stmt->from_table->join->condition->Debug().c_str());
-        LOG_INFO("left table: %s",
-                 select_stmt->from_table->join->left->GetName());
-                 */
+                  select_stmt->from_table->select != NULL);
+
         auto child_SelectPlan = CreateHackingJoinPlan();
         child_plan = std::move(child_SelectPlan);
         break;
@@ -116,14 +110,6 @@
       storage::DataTable* target_table =
           catalog::Bootstrapper::global_catalog->GetTableFromDatabase(
               DEFAULT_DB_NAME, select_stmt->from_table->name);
-=======
-      }
-
-      auto target_table =
-          catalog::Bootstrapper::global_catalog->GetTableFromDatabase(
-              DEFAULT_DB_NAME, select_stmt->from_table->name);
-      LOG_TRACE("FOUND TABLE!");
->>>>>>> 2e15a5ea
 
       // Preparing the group by columns
       if (group_by != NULL) {
@@ -172,17 +158,17 @@
         oid_t agg_id = 0;
         int col_cntr_id = 0;
         for (auto expr : *select_stmt->getSelectList()) {
-          LOG_TRACE("Expression %d type in Select: %s", index++,
-                   ExpressionTypeToString(expr->GetExpressionType()).c_str());
-          
+          LOG_TRACE("Expression type in Select: %s",
+                    ExpressionTypeToString(expr->GetExpressionType()).c_str());
+
           // If an aggregate function is found
           if (expr->GetExpressionType() == EXPRESSION_TYPE_FUNCTION_REF) {
             auto func_expr = (expression::ParserExpression*)expr;
             LOG_TRACE("Expression type in Function Expression: %s",
-                     ExpressionTypeToString(
-                         func_expr->expr->GetExpressionType()).c_str());
+                      ExpressionTypeToString(
+                          func_expr->expr->GetExpressionType()).c_str());
             LOG_TRACE("Distinct flag: %d", func_expr->distinct);
-          
+
             // Count a column expression
             if (func_expr->expr->GetExpressionType() ==
                 EXPRESSION_TYPE_COLUMN_REF) {
@@ -204,7 +190,7 @@
                   std::make_pair(new_col_id, inner_pair);
               direct_map_list.emplace_back(outer_pair);
               LOG_TRACE("Direct map list: (%d, (%d, %d))", outer_pair.first,
-                       outer_pair.second.first, outer_pair.second.second);
+                        outer_pair.second.first, outer_pair.second.second);
 
               // If aggregate type is average the value type should be double
               if (ParserExpressionNameToExpressionType(func_expr->GetName()) ==
@@ -219,7 +205,7 @@
 
                 output_schema_columns.push_back(column);
               }
-          
+
               // Else it is the same as the column type
               else {
                 oid_t old_col_id = target_table->GetSchema()->GetColumnID(
@@ -238,7 +224,7 @@
               }
 
             }
-          
+
             // Check for COUNT STAR Expression
             else if (func_expr->expr->GetExpressionType() ==
                      EXPRESSION_TYPE_STAR) {
@@ -255,7 +241,7 @@
                   std::make_pair(new_col_id, inner_pair);
               direct_map_list.emplace_back(outer_pair);
               LOG_TRACE("Direct map list: (%d, (%d, %d))", outer_pair.first,
-                       outer_pair.second.first, outer_pair.second.second);
+                        outer_pair.second.first, outer_pair.second.second);
 
               auto column = catalog::Column(
                   VALUE_TYPE_INTEGER, GetTypeSize(VALUE_TYPE_INTEGER),
@@ -270,7 +256,7 @@
             }
             ++agg_id;
           }
-          
+
           // Column name
           else {
 
@@ -284,7 +270,7 @@
                 std::make_pair(new_col_id, inner_pair);
             direct_map_list.emplace_back(outer_pair);
             LOG_TRACE("Direct map list: (%d, (%d, %d))", outer_pair.first,
-                     outer_pair.second.first, outer_pair.second.second);
+                      outer_pair.second.first, outer_pair.second.second);
 
             auto table_column =
                 target_table->GetSchema()->GetColumn(old_col_id);
@@ -309,7 +295,7 @@
         std::shared_ptr<const catalog::Schema> output_table_schema(
             new catalog::Schema(output_schema_columns));
         LOG_TRACE("Output Schema Info: %s",
-                 output_table_schema.get()->GetInfo().c_str());
+                  output_table_schema.get()->GetInfo().c_str());
 
         std::unique_ptr<planner::AggregatePlan> child_agg_plan(
             new planner::AggregatePlan(
@@ -444,8 +430,8 @@
       expr_types.push_back(predicate_expr_types[column_idx]);
       values.push_back(predicate_values[column_idx]);
       LOG_TRACE("Adding for IndexScanDesc: id(%d), expr(%s), values(%s)",
-               column_id, ExpressionTypeToString(*expr_types.rbegin()).c_str(),
-               values.rbegin()->GetInfo().c_str());
+                column_id, ExpressionTypeToString(*expr_types.rbegin()).c_str(),
+                values.rbegin()->GetInfo().c_str());
     }
     column_idx++;
   }
@@ -472,7 +458,7 @@
   else {
     for (auto col : *select_stmt->select_list) {
       LOG_TRACE("ExpressionType: %s",
-               ExpressionTypeToString(col->GetExpressionType()).c_str());
+                ExpressionTypeToString(col->GetExpressionType()).c_str());
       column_ids.push_back(
           target_table->GetSchema()->GetColumnID(col->GetName()));
     }
@@ -501,18 +487,14 @@
     index_searchable = false;
 
   LOG_TRACE("Expression Type --> %s",
-           ExpressionTypeToString(expression->GetExpressionType()).c_str());
-<<<<<<< HEAD
+            ExpressionTypeToString(expression->GetExpressionType()).c_str());
   if (!(expression->GetLeft() && expression->GetRight())) return;
-  LOG_INFO("Left Type --> %s",
-=======
   LOG_TRACE("Left Type --> %s",
->>>>>>> 2e15a5ea
-           ExpressionTypeToString(expression->GetLeft()->GetExpressionType())
-               .c_str());
+            ExpressionTypeToString(expression->GetLeft()->GetExpressionType())
+                .c_str());
   LOG_TRACE("Right Type --> %s",
-           ExpressionTypeToString(expression->GetRight()->GetExpressionType())
-               .c_str());
+            ExpressionTypeToString(expression->GetRight()->GetExpressionType())
+                .c_str());
 
   // We're only supporting comparing a column_ref to a constant/parameter for
   // index scan right now
@@ -531,10 +513,10 @@
         values.push_back(reinterpret_cast<expression::ConstantValueExpression*>(
             expression->GetModifiableRight())->getValue());
         LOG_TRACE("Value Type: %d",
-                 reinterpret_cast<expression::ConstantValueExpression*>(
-                     expression->GetModifiableRight())
-                     ->getValue()
-                     .GetValueType());
+                  reinterpret_cast<expression::ConstantValueExpression*>(
+                      expression->GetModifiableRight())
+                      ->getValue()
+                      .GetValueType());
       } else
         values.push_back(std::move(ValueFactory::GetBindingOnlyIntegerValue(
             reinterpret_cast<expression::ParameterValueExpression*>(
@@ -556,10 +538,10 @@
         values.push_back(reinterpret_cast<expression::ConstantValueExpression*>(
             expression->GetModifiableRight())->getValue());
         LOG_TRACE("Value Type: %d",
-                 reinterpret_cast<expression::ConstantValueExpression*>(
-                     expression->GetModifiableLeft())
-                     ->getValue()
-                     .GetValueType());
+                  reinterpret_cast<expression::ConstantValueExpression*>(
+                      expression->GetModifiableLeft())
+                      ->getValue()
+                      .GetValueType());
       } else
         values.push_back(std::move(ValueFactory::GetBindingOnlyIntegerValue(
             reinterpret_cast<expression::ParameterValueExpression*>(
