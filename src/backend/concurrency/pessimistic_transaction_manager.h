//===----------------------------------------------------------------------===//
//
//                         PelotonDB
//
// transaction_manager.h
//
// Identification: src/backend/concurrency/pessimistic_transaction_manager.h
//
// Copyright (c) 2015, Carnegie Mellon University Database Group
//
//===-----------------------------------------------------------------------===//

#pragma once

#include "backend/concurrency/transaction_manager.h"

namespace peloton {
namespace concurrency {

class PessimisticTransactionManager : public TransactionManager {
 public:
  PessimisticTransactionManager() {}

  virtual ~PessimisticTransactionManager() {}

  static PessimisticTransactionManager &GetInstance();

  virtual bool IsVisible(const txn_id_t &tuple_txn_id,
                         const cid_t &tuple_begin_cid,
                         const cid_t &tuple_end_cid);

<<<<<<< HEAD
  virtual bool CommitTransaction();
=======
  virtual Result CommitTransaction();
>>>>>>> e06fa23b

  virtual Result AbortTransaction();

};
}
}<|MERGE_RESOLUTION|>--- conflicted
+++ resolved
@@ -29,11 +29,7 @@
                          const cid_t &tuple_begin_cid,
                          const cid_t &tuple_end_cid);
 
-<<<<<<< HEAD
-  virtual bool CommitTransaction();
-=======
   virtual Result CommitTransaction();
->>>>>>> e06fa23b
 
   virtual Result AbortTransaction();
 
