//===----------------------------------------------------------------------===//
//
//                         PelotonDB
//
// transaction_manager.cpp
//
// Identification: src/backend/concurrency/optimistic_transaction_manager.cpp
//
// Copyright (c) 2015, Carnegie Mellon University Database Group
//
//===----------------------------------------------------------------------===//

#include "optimistic_transaction_manager.h"

#include "backend/common/platform.h"
#include "backend/logging/log_manager.h"
#include "backend/logging/records/transaction_record.h"
#include "backend/concurrency/transaction.h"
#include "backend/catalog/manager.h"
#include "backend/common/exception.h"
#include "backend/common/logger.h"

namespace peloton {
namespace concurrency {

OptimisticTransactionManager &OptimisticTransactionManager::GetInstance() {
  static OptimisticTransactionManager txn_manager;
  return txn_manager;
}

// Visibility check
bool OptimisticTransactionManager::IsVisible(const txn_id_t &tuple_txn_id,
                                             const cid_t &tuple_begin_cid,
                                             const cid_t &tuple_end_cid) {
  if (tuple_txn_id == INVALID_TXN_ID) {
    // the tuple is not available.
    return false;
  }
  bool own = (current_txn->GetTransactionId() == tuple_txn_id);

  // there are exactly two versions that can be owned by a transaction.
  if (own == true) {
    if (tuple_begin_cid == MAX_CID && tuple_end_cid != INVALID_CID) {
      assert(tuple_end_cid == MAX_CID);
      // the only version that is visible is the newly inserted one.
      return true;
    } else {
      // the older version is not visible.
      return false;
    }
  } else {
    bool activated = (current_txn->GetStartCommitId() >= tuple_begin_cid);
    bool invalidated = (current_txn->GetStartCommitId() >= tuple_end_cid);
    if (tuple_txn_id != INITIAL_TXN_ID) {
      // if the tuple is owned by other transactions.
      if (tuple_begin_cid == MAX_CID) {
        // currently, we do not handle cascading abort. so never read an
        // uncommitted version.
        return false;
      } else {
        // the older version may be visible.
        if (activated && !invalidated) {
          return true;
        } else {
          return false;
        }
      }
    } else {
      // if the tuple is not owned by any transaction.
      if (activated && !invalidated) {
        return true;
      } else {
        return false;
      }
    }
  }
}

bool OptimisticTransactionManager::IsOwner(storage::TileGroup *tile_group,
                                           const oid_t &tuple_id) {
  auto tuple_txn_id = tile_group->GetHeader()->GetTransactionId(tuple_id);
  return tuple_txn_id == current_txn->GetTransactionId();
}

// if the tuple is not owned by any transaction and is visible to current
// transdaction.
bool OptimisticTransactionManager::IsAccessable(storage::TileGroup *tile_group,
                                                const oid_t &tuple_id) {
  auto tile_group_header = tile_group->GetHeader();
  auto tuple_txn_id = tile_group_header->GetTransactionId(tuple_id);
  auto tuple_end_cid = tile_group_header->GetEndCommitId(tuple_id);
  return tuple_txn_id == INITIAL_TXN_ID && tuple_end_cid == MAX_CID;
}

bool OptimisticTransactionManager::AcquireTuple(
    storage::TileGroup *tile_group, const oid_t &physical_tuple_id) {
  auto tile_group_header = tile_group->GetHeader();
  auto txn_id = current_txn->GetTransactionId();

  if (tile_group_header->LockTupleSlot(physical_tuple_id, txn_id) == false) {
    LOG_INFO("Fail to insert new tuple. Set txn failure.");
    SetTransactionResult(Result::RESULT_FAILURE);
    return false;
  }
  return true;
}

<<<<<<< HEAD
bool OptimisticTransactionManager::PerformRead(const oid_t &tile_group_id,
                                               const oid_t &tuple_id) {
=======
bool OptimisticTransactionManager::PerformRead(const oid_t &tile_group_id, const oid_t &tuple_id) {
>>>>>>> 5ead6b91
  current_txn->RecordRead(tile_group_id, tuple_id);
  return true;
}

bool OptimisticTransactionManager::PerformWrite(
    const oid_t &tile_group_id, const oid_t &tuple_id,
    const ItemPointer &new_location) {
  auto tile_group_header =
      catalog::Manager::GetInstance().GetTileGroup(tile_group_id)->GetHeader();
  SetUpdateVisibility(new_location.block, new_location.offset);
  tile_group_header->SetNextItemPointer(tuple_id, new_location);
  current_txn->RecordWrite(tile_group_id, tuple_id);
  return true;
}

bool OptimisticTransactionManager::PerformInsert(const oid_t &tile_group_id,
                                                 const oid_t &tuple_id) {
  SetInsertVisibility(tile_group_id, tuple_id);
  current_txn->RecordInsert(tile_group_id, tuple_id);
  return true;
}

bool OptimisticTransactionManager::PerformDelete(
    const oid_t &tile_group_id, const oid_t &tuple_id,
    const ItemPointer &new_location) {
  auto tile_group_header =
      catalog::Manager::GetInstance().GetTileGroup(tile_group_id)->GetHeader();
  SetDeleteVisibility(new_location.block, new_location.offset);
  tile_group_header->SetNextItemPointer(tuple_id, new_location);
  current_txn->RecordDelete(tile_group_id, tuple_id);
  return true;
}

void OptimisticTransactionManager::SetDeleteVisibility(
    const oid_t &tile_group_id, const oid_t &tuple_id) {
  auto &manager = catalog::Manager::GetInstance();
  auto tile_group_header = manager.GetTileGroup(tile_group_id)->GetHeader();
  auto transaction_id = current_txn->GetTransactionId();

  tile_group_header->SetTransactionId(tuple_id, transaction_id);
  tile_group_header->SetBeginCommitId(tuple_id, MAX_CID);
  tile_group_header->SetEndCommitId(tuple_id, INVALID_CID);

  // tile_group_header->SetInsertCommit(tuple_id, false); // unused
  // tile_group_header->SetDeleteCommit(tuple_id, false); // unused
}

void OptimisticTransactionManager::SetUpdateVisibility(
    const oid_t &tile_group_id, const oid_t &tuple_id) {
  auto &manager = catalog::Manager::GetInstance();
  auto tile_group_header = manager.GetTileGroup(tile_group_id)->GetHeader();
  auto transaction_id = current_txn->GetTransactionId();

  // Set MVCC info
  tile_group_header->SetTransactionId(tuple_id, transaction_id);
  tile_group_header->SetBeginCommitId(tuple_id, MAX_CID);
  tile_group_header->SetEndCommitId(tuple_id, MAX_CID);

  // tile_group_header->SetInsertCommit(tuple_id, false); // unused
  // tile_group_header->SetDeleteCommit(tuple_id, false); // unused
}

void OptimisticTransactionManager::SetInsertVisibility(
    const oid_t &tile_group_id, const oid_t &tuple_id) {
  auto &manager = catalog::Manager::GetInstance();
  auto tile_group_header = manager.GetTileGroup(tile_group_id)->GetHeader();
  auto transaction_id = current_txn->GetTransactionId();

  // Set MVCC info
  assert(tile_group_header->GetTransactionId(tuple_id) == INVALID_TXN_ID);
  assert(tile_group_header->GetBeginCommitId(tuple_id) == MAX_CID);
  assert(tile_group_header->GetEndCommitId(tuple_id) == MAX_CID);

  tile_group_header->SetTransactionId(tuple_id, transaction_id);
  tile_group_header->SetBeginCommitId(tuple_id, MAX_CID);
  tile_group_header->SetEndCommitId(tuple_id, MAX_CID);

  // tile_group_header->SetInsertCommit(tuple_id, false); // unused
  // tile_group_header->SetDeleteCommit(tuple_id, false); // unused
}

Result OptimisticTransactionManager::CommitTransaction() {
  LOG_INFO("Committing peloton txn : %lu ", current_txn->GetTransactionId());

  auto &manager = catalog::Manager::GetInstance();

  auto &rw_set = current_txn->GetRWSet();

  // generate transaction id.
  cid_t end_commit_id = GetNextCommitId();
  // validate read set.
  for (auto &tile_group_entry : rw_set) {
    oid_t tile_group_id = tile_group_entry.first;
    auto tile_group = manager.GetTileGroup(tile_group_id);
    auto tile_group_header = tile_group->GetHeader();
<<<<<<< HEAD
    for (auto tuple_slot : entry.second) {
      if (tile_group_header->GetTransactionId(tuple_slot) ==
          current_txn->GetTransactionId()) {
        // the version is owned by the transaction.
        continue;
      } else {
        if (tile_group_header->GetTransactionId(tuple_slot) == INITIAL_TXN_ID &&
            tile_group_header->GetBeginCommitId(tuple_slot) <= end_commit_id &&
            tile_group_header->GetEndCommitId(tuple_slot) >= end_commit_id) {
          // the version is not locked and still visible.
=======
    for (auto &tuple_entry : tile_group_entry.second) {
      auto tuple_slot = tuple_entry.first;
      if (tuple_entry.second != RW_TYPE_INSERT && tuple_entry.second != RW_TYPE_INS_DEL) {
        if (tile_group_header->GetTransactionId(tuple_slot) ==
            current_txn->GetTransactionId()) {
          // the version is owned by the transaction.
>>>>>>> 5ead6b91
          continue;
        } else {
          if (tile_group_header->GetTransactionId(tuple_slot) == INITIAL_TXN_ID && 
            tile_group_header->GetBeginCommitId(tuple_slot) <= end_commit_id &&
            tile_group_header->GetEndCommitId(tuple_slot) >= end_commit_id) {
            // the version is not locked and still visible.
            continue;
          }
        }
        // otherwise, validation fails. abort transaction.
        return AbortTransaction();
      }
    }
  }

  // auto read_tuples = current_txn->GetReadTuples();
  // for (auto entry : read_tuples) {
  //   oid_t tile_group_id = entry.first;
  //   auto tile_group = manager.GetTileGroup(tile_group_id);
  //   auto tile_group_header = tile_group->GetHeader();
  //   for (auto tuple_slot : entry.second) {
  //     if (tile_group_header->GetTransactionId(tuple_slot) ==
  //         current_txn->GetTransactionId()) {
  //       // the version is owned by the transaction.
  //       continue;
  //     } else {
  //       if (tile_group_header->GetTransactionId(tuple_slot) == INITIAL_TXN_ID && 
  //         tile_group_header->GetBeginCommitId(tuple_slot) <= end_commit_id &&
  //         tile_group_header->GetEndCommitId(tuple_slot) >= end_commit_id) {
  //         // the version is not locked and still visible.
  //         continue;
  //       }
  //     }
  //     // otherwise, validation fails. abort transaction.
  //     return AbortTransaction();
  //   }
  // }
  //////////////////////////////////////////////////////////

  //auto written_tuples = current_txn->GetWrittenTuples();
  // install everything.
  for (auto &tile_group_entry : rw_set) {
    oid_t tile_group_id = tile_group_entry.first;
    auto tile_group = manager.GetTileGroup(tile_group_id);
    auto tile_group_header = tile_group->GetHeader();
<<<<<<< HEAD
    for (auto tuple_slot : entry.second) {
      // we must guarantee that, at any time point, only one version is visible.
      tile_group_header->SetEndCommitId(tuple_slot, end_commit_id);
      ItemPointer new_version =
          tile_group_header->GetNextItemPointer(tuple_slot);

      auto new_tile_group_header =
          manager.GetTileGroup(new_version.block)->GetHeader();
      new_tile_group_header->SetBeginCommitId(new_version.offset,
                                              end_commit_id);
      new_tile_group_header->SetEndCommitId(new_version.offset, MAX_CID);

      COMPILER_MEMORY_FENCE;

      new_tile_group_header->SetTransactionId(new_version.offset,
                                              INITIAL_TXN_ID);
      tile_group_header->UnlockTupleSlot(tuple_slot,
                                         current_txn->GetTransactionId());

      // Logging
      // {
      //   auto &log_manager = logging::LogManager::GetInstance();
      //   if (log_manager.IsInLoggingMode()) {
      //     auto logger = log_manager.GetBackendLogger();
      //     auto record = logger->GetTupleRecord(
      //       LOGRECORD_TYPE_TUPLE_UPDATE, transaction_->GetTransactionId(),
      //       target_table_->GetOid(), location, old_location, new_tuple);

      //     logger->Log(record);
      //   }
      // }
    }
  }

  // commit insert set.
  auto inserted_tuples = current_txn->GetInsertedTuples();
  for (auto entry : inserted_tuples) {
    oid_t tile_group_id = entry.first;
    auto tile_group = manager.GetTileGroup(tile_group_id);
    auto tile_group_header = tile_group->GetHeader();
    for (auto tuple_slot : entry.second) {
      // set the begin commit id to persist insert
      if (tile_group_header->UnlockTupleSlot(tuple_slot,
                                             current_txn->GetTransactionId())) {
=======
    for (auto &tuple_entry : tile_group_entry.second) {
      auto tuple_slot = tuple_entry.first;
      if (tuple_entry.second == RW_TYPE_UPDATE) {
        // we must guarantee that, at any time point, only one version is visible.
        tile_group_header->SetEndCommitId(tuple_slot, end_commit_id);
        ItemPointer new_version =
            tile_group_header->GetNextItemPointer(tuple_slot);
        
        auto new_tile_group_header =
            manager.GetTileGroup(new_version.block)->GetHeader();
        new_tile_group_header->SetBeginCommitId(new_version.offset,
                                                end_commit_id);
        new_tile_group_header->SetEndCommitId(new_version.offset, MAX_CID);

        COMPILER_MEMORY_FENCE;

        new_tile_group_header->SetTransactionId(new_version.offset,
                                                INITIAL_TXN_ID);
        tile_group_header->UnlockTupleSlot(
            tuple_slot, current_txn->GetTransactionId());
      }
      else if (tuple_entry.second == RW_TYPE_DELETE) {
        tile_group_header->SetEndCommitId(tuple_slot, end_commit_id);
        ItemPointer new_version =
            tile_group_header->GetNextItemPointer(tuple_slot);

        auto new_tile_group_header =
            manager.GetTileGroup(new_version.block)->GetHeader();
        new_tile_group_header->SetBeginCommitId(new_version.offset,
                                                end_commit_id);
        new_tile_group_header->SetEndCommitId(new_version.offset, MAX_CID);

        COMPILER_MEMORY_FENCE;

        new_tile_group_header->SetTransactionId(new_version.offset,
                                                INVALID_TXN_ID);
        tile_group_header->UnlockTupleSlot(
            tuple_slot, current_txn->GetTransactionId());
        
      }
      else if (tuple_entry.second == RW_TYPE_INSERT) {
        assert(tile_group_header->GetTransactionId(tuple_slot) == current_txn->GetTransactionId());
        // set the begin commit id to persist insert
        tile_group_header->SetTransactionId(tuple_slot, INITIAL_TXN_ID);

        COMPILER_MEMORY_FENCE;

>>>>>>> 5ead6b91
        tile_group_header->SetBeginCommitId(tuple_slot, end_commit_id);
        tile_group_header->SetEndCommitId(tuple_slot, MAX_CID);
      }
      else if (tuple_entry.second == RW_TYPE_INS_DEL) {
        assert(tile_group_header->GetTransactionId(tuple_slot) == current_txn->GetTransactionId());
        // set the begin commit id to persist insert
        tile_group_header->SetTransactionId(tuple_slot, INVALID_TXN_ID);

        COMPILER_MEMORY_FENCE;

        tile_group_header->SetBeginCommitId(tuple_slot, MAX_CID);
        tile_group_header->SetEndCommitId(tuple_slot, MAX_CID);
      }
<<<<<<< HEAD
      // tile_group->CommitInsertedTuple(
      //    tuple_slot, current_txn->GetTransactionId(), end_commit_id);
    }
    // Logging
    // {
    //   auto &log_manager = logging::LogManager::GetInstance();
    //   if (log_manager.IsInLoggingMode()) {
    //     auto logger = log_manager.GetBackendLogger();
    //     auto record = logger->GetTupleRecord(
    //       LOGRECORD_TYPE_TUPLE_UPDATE, transaction_->GetTransactionId(),
    //       target_table_->GetOid(), location, old_location, new_tuple);

    //     logger->Log(record);
    //   }
    // }
=======
    }
>>>>>>> 5ead6b91
  }


  // for (auto entry : written_tuples) {
  //   oid_t tile_group_id = entry.first;
  //   auto tile_group = manager.GetTileGroup(tile_group_id);
  //   auto tile_group_header = tile_group->GetHeader();
  //   for (auto tuple_slot : entry.second) {
  //     // we must guarantee that, at any time point, only one version is visible.
  //     tile_group_header->SetEndCommitId(tuple_slot, end_commit_id);
  //     ItemPointer new_version =
  //         tile_group_header->GetNextItemPointer(tuple_slot);
      
  //     auto new_tile_group_header =
  //         manager.GetTileGroup(new_version.block)->GetHeader();
  //     new_tile_group_header->SetBeginCommitId(new_version.offset,
  //                                             end_commit_id);
  //     new_tile_group_header->SetEndCommitId(new_version.offset, MAX_CID);

  //     COMPILER_MEMORY_FENCE;

  //     new_tile_group_header->SetTransactionId(new_version.offset,
  //                                             INITIAL_TXN_ID);
  //     tile_group_header->UnlockTupleSlot(
  //         tuple_slot, current_txn->GetTransactionId());

  //     // Logging
  //     // {
  //     //   auto &log_manager = logging::LogManager::GetInstance();
  //     //   if (log_manager.IsInLoggingMode()) {
  //     //     auto logger = log_manager.GetBackendLogger();
  //     //     auto record = logger->GetTupleRecord(
  //     //       LOGRECORD_TYPE_TUPLE_UPDATE, transaction_->GetTransactionId(),
  //     //       target_table_->GetOid(), location, old_location, new_tuple);

  //     //     logger->Log(record);
  //     //   }
  //     // }
  //   }
  // }

  // commit insert set.
  // auto inserted_tuples = current_txn->GetInsertedTuples();
  // for (auto entry : inserted_tuples) {
  //   oid_t tile_group_id = entry.first;
  //   auto tile_group = manager.GetTileGroup(tile_group_id);
  //   auto tile_group_header = tile_group->GetHeader();
  //   for (auto tuple_slot : entry.second) {
  //     assert(tile_group_header->GetTransactionId(tuple_slot) == current_txn->GetTransactionId());
  //     // set the begin commit id to persist insert
  //     tile_group_header->SetTransactionId(tuple_slot, INITIAL_TXN_ID);

  //     COMPILER_MEMORY_FENCE;

  //     tile_group_header->SetBeginCommitId(tuple_slot, end_commit_id);
  //     //tile_group->CommitInsertedTuple(
  //     //    tuple_slot, current_txn->GetTransactionId(), end_commit_id);
  //   }
  //     // Logging
  //     // {
  //     //   auto &log_manager = logging::LogManager::GetInstance();
  //     //   if (log_manager.IsInLoggingMode()) {
  //     //     auto logger = log_manager.GetBackendLogger();
  //     //     auto record = logger->GetTupleRecord(
  //     //       LOGRECORD_TYPE_TUPLE_UPDATE, transaction_->GetTransactionId(),
  //     //       target_table_->GetOid(), location, old_location, new_tuple);

  //     //     logger->Log(record);
  //     //   }
  //     // }
  // }

  // commit delete set.
<<<<<<< HEAD
  auto deleted_tuples = current_txn->GetDeletedTuples();
  for (auto entry : deleted_tuples) {
    oid_t tile_group_id = entry.first;
    auto tile_group = manager.GetTileGroup(tile_group_id);
    auto tile_group_header = tile_group->GetHeader();
    for (auto tuple_slot : entry.second) {
      // we must guarantee that, at any time point, only one version is visible.

      tile_group_header->SetEndCommitId(tuple_slot, end_commit_id);
      ItemPointer new_version =
          tile_group_header->GetNextItemPointer(tuple_slot);

      auto new_tile_group_header =
          manager.GetTileGroup(new_version.block)->GetHeader();
      new_tile_group_header->SetBeginCommitId(new_version.offset,
                                              end_commit_id);
      new_tile_group_header->SetEndCommitId(new_version.offset, MAX_CID);

      COMPILER_MEMORY_FENCE;

      new_tile_group_header->SetTransactionId(new_version.offset,
                                              INVALID_TXN_ID);
      tile_group_header->UnlockTupleSlot(tuple_slot,
                                         current_txn->GetTransactionId());

      // Logging
      // {
      //   auto &log_manager = logging::LogManager::GetInstance();
      //   if (log_manager.IsInLoggingMode()) {
      //     auto logger = log_manager.GetBackendLogger();
      //     auto record = logger->GetTupleRecord(
      //       LOGRECORD_TYPE_TUPLE_UPDATE, transaction_->GetTransactionId(),
      //       target_table_->GetOid(), location, old_location, new_tuple);

      //     logger->Log(record);
      //   }
      // }
    }
  }
=======
  // auto deleted_tuples = current_txn->GetDeletedTuples();
  // for (auto entry : deleted_tuples) {
  //   oid_t tile_group_id = entry.first;
  //   auto tile_group = manager.GetTileGroup(tile_group_id);
  //   auto tile_group_header = tile_group->GetHeader();
  //   for (auto tuple_slot : entry.second) {
  //     // we must guarantee that, at any time point, only one version is visible.

  //     tile_group_header->SetEndCommitId(tuple_slot, end_commit_id);
  //     ItemPointer new_version =
  //         tile_group_header->GetNextItemPointer(tuple_slot);

  //     auto new_tile_group_header =
  //         manager.GetTileGroup(new_version.block)->GetHeader();
  //     new_tile_group_header->SetBeginCommitId(new_version.offset,
  //                                             end_commit_id);
  //     new_tile_group_header->SetEndCommitId(new_version.offset, MAX_CID);

  //     COMPILER_MEMORY_FENCE;

  //     new_tile_group_header->SetTransactionId(new_version.offset,
  //                                             INVALID_TXN_ID);
  //     tile_group_header->UnlockTupleSlot(
  //         tuple_slot, current_txn->GetTransactionId());

  //     // Logging
  //     // {
  //     //   auto &log_manager = logging::LogManager::GetInstance();
  //     //   if (log_manager.IsInLoggingMode()) {
  //     //     auto logger = log_manager.GetBackendLogger();
  //     //     auto record = logger->GetTupleRecord(
  //     //       LOGRECORD_TYPE_TUPLE_UPDATE, transaction_->GetTransactionId(),
  //     //       target_table_->GetOid(), location, old_location, new_tuple);

  //     //     logger->Log(record);
  //     //   }
  //     // }
  //   }
  // }
>>>>>>> 5ead6b91
  Result ret = current_txn->GetResult();
  delete current_txn;
  current_txn = nullptr;

  return ret;
}

Result OptimisticTransactionManager::AbortTransaction() {
  LOG_INFO("Aborting peloton txn : %lu ", current_txn->GetTransactionId());
  auto &manager = catalog::Manager::GetInstance();

<<<<<<< HEAD
  // recover write set.
  for (auto entry : written_tuples) {
    oid_t tile_group_id = entry.first;
    auto tile_group = manager.GetTileGroup(tile_group_id);
    auto tile_group_header = tile_group->GetHeader();
    for (auto tuple_slot : entry.second) {
      tile_group_header->UnlockTupleSlot(tuple_slot,
                                         current_txn->GetTransactionId());
      tile_group_header->SetEndCommitId(tuple_slot, MAX_CID);
      ItemPointer new_version =
          tile_group_header->GetNextItemPointer(tuple_slot);
      auto new_tile_group_header =
          manager.GetTileGroup(new_version.block)->GetHeader();
      new_tile_group_header->SetTransactionId(new_version.offset,
                                              INVALID_TXN_ID);
      new_tile_group_header->SetBeginCommitId(new_version.offset, MAX_CID);
      new_tile_group_header->SetEndCommitId(new_version.offset, MAX_CID);
    }
  }
=======
  //auto written_tuples = current_txn->GetWrittenTuples();
>>>>>>> 5ead6b91

  auto &rw_set = current_txn->GetRWSet();

  for (auto &tile_group_entry : rw_set) {
    oid_t tile_group_id = tile_group_entry.first;
    auto tile_group = manager.GetTileGroup(tile_group_id);
    auto tile_group_header = tile_group->GetHeader();
<<<<<<< HEAD
    for (auto tuple_slot : entry.second) {
      tile_group_header->UnlockTupleSlot(tuple_slot,
                                         current_txn->GetTransactionId());
      tile_group_header->SetEndCommitId(tuple_slot, MAX_CID);
      ItemPointer new_version =
          tile_group_header->GetNextItemPointer(tuple_slot);
      auto new_tile_group_header =
          manager.GetTileGroup(new_version.block)->GetHeader();
      new_tile_group_header->SetTransactionId(new_version.offset,
                                              INVALID_TXN_ID);
      new_tile_group_header->SetBeginCommitId(new_version.offset, MAX_CID);
      new_tile_group_header->SetEndCommitId(new_version.offset, MAX_CID);
=======
    for (auto &tuple_entry : tile_group_entry.second) {
      auto tuple_slot = tuple_entry.first;
      if (tuple_entry.second == RW_TYPE_UPDATE) {
        tile_group_header->UnlockTupleSlot(
            tuple_slot, current_txn->GetTransactionId());
        tile_group_header->SetEndCommitId(tuple_slot, MAX_CID);
        ItemPointer new_version =
            tile_group_header->GetNextItemPointer(tuple_slot);
        auto new_tile_group_header =
            manager.GetTileGroup(new_version.block)->GetHeader();
        new_tile_group_header->SetTransactionId(new_version.offset,
                                                INVALID_TXN_ID);
        new_tile_group_header->SetBeginCommitId(new_version.offset, MAX_CID);
        new_tile_group_header->SetEndCommitId(new_version.offset, MAX_CID);
      }
      else if (tuple_entry.second == RW_TYPE_DELETE) {
        tile_group_header->UnlockTupleSlot(
            tuple_slot, current_txn->GetTransactionId());
        tile_group_header->SetEndCommitId(tuple_slot, MAX_CID);
        ItemPointer new_version =
            tile_group_header->GetNextItemPointer(tuple_slot);
        auto new_tile_group_header =
            manager.GetTileGroup(new_version.block)->GetHeader();
        new_tile_group_header->SetTransactionId(new_version.offset,
                                                INVALID_TXN_ID);
        new_tile_group_header->SetBeginCommitId(new_version.offset, MAX_CID);
        new_tile_group_header->SetEndCommitId(new_version.offset, MAX_CID);
      }
      else if (tuple_entry.second == RW_TYPE_INSERT) {
        tile_group_header->SetTransactionId(tuple_slot, INVALID_TXN_ID);
        tile_group_header->SetBeginCommitId(tuple_slot, MAX_CID);
        tile_group_header->SetEndCommitId(tuple_slot, MAX_CID);
      }
      else if (tuple_entry.second == RW_TYPE_INS_DEL) {
        tile_group_header->SetTransactionId(tuple_slot, INVALID_TXN_ID);
        tile_group_header->SetBeginCommitId(tuple_slot, MAX_CID);
        tile_group_header->SetEndCommitId(tuple_slot, MAX_CID);
      }
>>>>>>> 5ead6b91
    }
  }

  // // recover write set.
  // for (auto entry : written_tuples) {
  //   oid_t tile_group_id = entry.first;
  //   auto tile_group = manager.GetTileGroup(tile_group_id);
  //   auto tile_group_header = tile_group->GetHeader();
  //   for (auto tuple_slot : entry.second) {
  //     tile_group_header->UnlockTupleSlot(
  //         tuple_slot, current_txn->GetTransactionId());
  //     tile_group_header->SetEndCommitId(tuple_slot, MAX_CID);
  //     ItemPointer new_version =
  //         tile_group_header->GetNextItemPointer(tuple_slot);
  //     auto new_tile_group_header =
  //         manager.GetTileGroup(new_version.block)->GetHeader();
  //     new_tile_group_header->SetTransactionId(new_version.offset,
  //                                             INVALID_TXN_ID);
  //     new_tile_group_header->SetBeginCommitId(new_version.offset, MAX_CID);
  //     new_tile_group_header->SetEndCommitId(new_version.offset, MAX_CID);
  //   }
  // }

  // // recover delete set.
  // auto deleted_tuples = current_txn->GetDeletedTuples();
  // for (auto entry : deleted_tuples) {
  //   oid_t tile_group_id = entry.first;
  //   auto tile_group = manager.GetTileGroup(tile_group_id);
  //   auto tile_group_header = tile_group->GetHeader();
  //   for (auto tuple_slot : entry.second) {
  //     tile_group_header->UnlockTupleSlot(
  //         tuple_slot, current_txn->GetTransactionId());
  //     tile_group_header->SetEndCommitId(tuple_slot, MAX_CID);
  //     ItemPointer new_version =
  //         tile_group_header->GetNextItemPointer(tuple_slot);
  //     auto new_tile_group_header =
  //         manager.GetTileGroup(new_version.block)->GetHeader();
  //     new_tile_group_header->SetTransactionId(new_version.offset,
  //                                             INVALID_TXN_ID);
  //     new_tile_group_header->SetBeginCommitId(new_version.offset, MAX_CID);
  //     new_tile_group_header->SetEndCommitId(new_version.offset, MAX_CID);
  //   }
  // }

  delete current_txn;
  current_txn = nullptr;
  return Result::RESULT_ABORTED;
}

}  // End storage namespace
}  // End peloton namespace<|MERGE_RESOLUTION|>--- conflicted
+++ resolved
@@ -105,12 +105,8 @@
   return true;
 }
 
-<<<<<<< HEAD
 bool OptimisticTransactionManager::PerformRead(const oid_t &tile_group_id,
                                                const oid_t &tuple_id) {
-=======
-bool OptimisticTransactionManager::PerformRead(const oid_t &tile_group_id, const oid_t &tuple_id) {
->>>>>>> 5ead6b91
   current_txn->RecordRead(tile_group_id, tuple_id);
   return true;
 }
@@ -206,25 +202,12 @@
     oid_t tile_group_id = tile_group_entry.first;
     auto tile_group = manager.GetTileGroup(tile_group_id);
     auto tile_group_header = tile_group->GetHeader();
-<<<<<<< HEAD
-    for (auto tuple_slot : entry.second) {
-      if (tile_group_header->GetTransactionId(tuple_slot) ==
-          current_txn->GetTransactionId()) {
-        // the version is owned by the transaction.
-        continue;
-      } else {
-        if (tile_group_header->GetTransactionId(tuple_slot) == INITIAL_TXN_ID &&
-            tile_group_header->GetBeginCommitId(tuple_slot) <= end_commit_id &&
-            tile_group_header->GetEndCommitId(tuple_slot) >= end_commit_id) {
-          // the version is not locked and still visible.
-=======
     for (auto &tuple_entry : tile_group_entry.second) {
       auto tuple_slot = tuple_entry.first;
       if (tuple_entry.second != RW_TYPE_INSERT && tuple_entry.second != RW_TYPE_INS_DEL) {
         if (tile_group_header->GetTransactionId(tuple_slot) ==
             current_txn->GetTransactionId()) {
           // the version is owned by the transaction.
->>>>>>> 5ead6b91
           continue;
         } else {
           if (tile_group_header->GetTransactionId(tuple_slot) == INITIAL_TXN_ID && 
@@ -270,52 +253,6 @@
     oid_t tile_group_id = tile_group_entry.first;
     auto tile_group = manager.GetTileGroup(tile_group_id);
     auto tile_group_header = tile_group->GetHeader();
-<<<<<<< HEAD
-    for (auto tuple_slot : entry.second) {
-      // we must guarantee that, at any time point, only one version is visible.
-      tile_group_header->SetEndCommitId(tuple_slot, end_commit_id);
-      ItemPointer new_version =
-          tile_group_header->GetNextItemPointer(tuple_slot);
-
-      auto new_tile_group_header =
-          manager.GetTileGroup(new_version.block)->GetHeader();
-      new_tile_group_header->SetBeginCommitId(new_version.offset,
-                                              end_commit_id);
-      new_tile_group_header->SetEndCommitId(new_version.offset, MAX_CID);
-
-      COMPILER_MEMORY_FENCE;
-
-      new_tile_group_header->SetTransactionId(new_version.offset,
-                                              INITIAL_TXN_ID);
-      tile_group_header->UnlockTupleSlot(tuple_slot,
-                                         current_txn->GetTransactionId());
-
-      // Logging
-      // {
-      //   auto &log_manager = logging::LogManager::GetInstance();
-      //   if (log_manager.IsInLoggingMode()) {
-      //     auto logger = log_manager.GetBackendLogger();
-      //     auto record = logger->GetTupleRecord(
-      //       LOGRECORD_TYPE_TUPLE_UPDATE, transaction_->GetTransactionId(),
-      //       target_table_->GetOid(), location, old_location, new_tuple);
-
-      //     logger->Log(record);
-      //   }
-      // }
-    }
-  }
-
-  // commit insert set.
-  auto inserted_tuples = current_txn->GetInsertedTuples();
-  for (auto entry : inserted_tuples) {
-    oid_t tile_group_id = entry.first;
-    auto tile_group = manager.GetTileGroup(tile_group_id);
-    auto tile_group_header = tile_group->GetHeader();
-    for (auto tuple_slot : entry.second) {
-      // set the begin commit id to persist insert
-      if (tile_group_header->UnlockTupleSlot(tuple_slot,
-                                             current_txn->GetTransactionId())) {
-=======
     for (auto &tuple_entry : tile_group_entry.second) {
       auto tuple_slot = tuple_entry.first;
       if (tuple_entry.second == RW_TYPE_UPDATE) {
@@ -363,7 +300,6 @@
 
         COMPILER_MEMORY_FENCE;
 
->>>>>>> 5ead6b91
         tile_group_header->SetBeginCommitId(tuple_slot, end_commit_id);
         tile_group_header->SetEndCommitId(tuple_slot, MAX_CID);
       }
@@ -377,25 +313,7 @@
         tile_group_header->SetBeginCommitId(tuple_slot, MAX_CID);
         tile_group_header->SetEndCommitId(tuple_slot, MAX_CID);
       }
-<<<<<<< HEAD
-      // tile_group->CommitInsertedTuple(
-      //    tuple_slot, current_txn->GetTransactionId(), end_commit_id);
     }
-    // Logging
-    // {
-    //   auto &log_manager = logging::LogManager::GetInstance();
-    //   if (log_manager.IsInLoggingMode()) {
-    //     auto logger = log_manager.GetBackendLogger();
-    //     auto record = logger->GetTupleRecord(
-    //       LOGRECORD_TYPE_TUPLE_UPDATE, transaction_->GetTransactionId(),
-    //       target_table_->GetOid(), location, old_location, new_tuple);
-
-    //     logger->Log(record);
-    //   }
-    // }
-=======
-    }
->>>>>>> 5ead6b91
   }
 
 
@@ -469,47 +387,6 @@
   // }
 
   // commit delete set.
-<<<<<<< HEAD
-  auto deleted_tuples = current_txn->GetDeletedTuples();
-  for (auto entry : deleted_tuples) {
-    oid_t tile_group_id = entry.first;
-    auto tile_group = manager.GetTileGroup(tile_group_id);
-    auto tile_group_header = tile_group->GetHeader();
-    for (auto tuple_slot : entry.second) {
-      // we must guarantee that, at any time point, only one version is visible.
-
-      tile_group_header->SetEndCommitId(tuple_slot, end_commit_id);
-      ItemPointer new_version =
-          tile_group_header->GetNextItemPointer(tuple_slot);
-
-      auto new_tile_group_header =
-          manager.GetTileGroup(new_version.block)->GetHeader();
-      new_tile_group_header->SetBeginCommitId(new_version.offset,
-                                              end_commit_id);
-      new_tile_group_header->SetEndCommitId(new_version.offset, MAX_CID);
-
-      COMPILER_MEMORY_FENCE;
-
-      new_tile_group_header->SetTransactionId(new_version.offset,
-                                              INVALID_TXN_ID);
-      tile_group_header->UnlockTupleSlot(tuple_slot,
-                                         current_txn->GetTransactionId());
-
-      // Logging
-      // {
-      //   auto &log_manager = logging::LogManager::GetInstance();
-      //   if (log_manager.IsInLoggingMode()) {
-      //     auto logger = log_manager.GetBackendLogger();
-      //     auto record = logger->GetTupleRecord(
-      //       LOGRECORD_TYPE_TUPLE_UPDATE, transaction_->GetTransactionId(),
-      //       target_table_->GetOid(), location, old_location, new_tuple);
-
-      //     logger->Log(record);
-      //   }
-      // }
-    }
-  }
-=======
   // auto deleted_tuples = current_txn->GetDeletedTuples();
   // for (auto entry : deleted_tuples) {
   //   oid_t tile_group_id = entry.first;
@@ -549,7 +426,6 @@
   //     // }
   //   }
   // }
->>>>>>> 5ead6b91
   Result ret = current_txn->GetResult();
   delete current_txn;
   current_txn = nullptr;
@@ -561,29 +437,7 @@
   LOG_INFO("Aborting peloton txn : %lu ", current_txn->GetTransactionId());
   auto &manager = catalog::Manager::GetInstance();
 
-<<<<<<< HEAD
-  // recover write set.
-  for (auto entry : written_tuples) {
-    oid_t tile_group_id = entry.first;
-    auto tile_group = manager.GetTileGroup(tile_group_id);
-    auto tile_group_header = tile_group->GetHeader();
-    for (auto tuple_slot : entry.second) {
-      tile_group_header->UnlockTupleSlot(tuple_slot,
-                                         current_txn->GetTransactionId());
-      tile_group_header->SetEndCommitId(tuple_slot, MAX_CID);
-      ItemPointer new_version =
-          tile_group_header->GetNextItemPointer(tuple_slot);
-      auto new_tile_group_header =
-          manager.GetTileGroup(new_version.block)->GetHeader();
-      new_tile_group_header->SetTransactionId(new_version.offset,
-                                              INVALID_TXN_ID);
-      new_tile_group_header->SetBeginCommitId(new_version.offset, MAX_CID);
-      new_tile_group_header->SetEndCommitId(new_version.offset, MAX_CID);
-    }
-  }
-=======
   //auto written_tuples = current_txn->GetWrittenTuples();
->>>>>>> 5ead6b91
 
   auto &rw_set = current_txn->GetRWSet();
 
@@ -591,20 +445,7 @@
     oid_t tile_group_id = tile_group_entry.first;
     auto tile_group = manager.GetTileGroup(tile_group_id);
     auto tile_group_header = tile_group->GetHeader();
-<<<<<<< HEAD
-    for (auto tuple_slot : entry.second) {
-      tile_group_header->UnlockTupleSlot(tuple_slot,
-                                         current_txn->GetTransactionId());
-      tile_group_header->SetEndCommitId(tuple_slot, MAX_CID);
-      ItemPointer new_version =
-          tile_group_header->GetNextItemPointer(tuple_slot);
-      auto new_tile_group_header =
-          manager.GetTileGroup(new_version.block)->GetHeader();
-      new_tile_group_header->SetTransactionId(new_version.offset,
-                                              INVALID_TXN_ID);
-      new_tile_group_header->SetBeginCommitId(new_version.offset, MAX_CID);
-      new_tile_group_header->SetEndCommitId(new_version.offset, MAX_CID);
-=======
+
     for (auto &tuple_entry : tile_group_entry.second) {
       auto tuple_slot = tuple_entry.first;
       if (tuple_entry.second == RW_TYPE_UPDATE) {
@@ -643,7 +484,6 @@
         tile_group_header->SetBeginCommitId(tuple_slot, MAX_CID);
         tile_group_header->SetEndCommitId(tuple_slot, MAX_CID);
       }
->>>>>>> 5ead6b91
     }
   }
 
