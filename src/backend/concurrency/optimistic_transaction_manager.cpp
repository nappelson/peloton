//===----------------------------------------------------------------------===//
//
//                         PelotonDB
//
// transaction_manager.cpp
//
// Identification: src/backend/concurrency/optimistic_transaction_manager.cpp
//
// Copyright (c) 2015, Carnegie Mellon University Database Group
//
//===----------------------------------------------------------------------===//

#include "optimistic_transaction_manager.h"

#include "backend/common/platform.h"
#include "backend/logging/log_manager.h"
#include "backend/logging/records/transaction_record.h"
#include "backend/concurrency/transaction.h"
#include "backend/catalog/manager.h"
#include "backend/common/exception.h"
#include "backend/common/logger.h"
#include "backend/storage/data_table.h"
#include "backend/storage/tile_group.h"
#include "backend/storage/tile_group_header.h"

namespace peloton {
namespace concurrency {

OptimisticTransactionManager &OptimisticTransactionManager::GetInstance() {
  static OptimisticTransactionManager txn_manager;
  return txn_manager;
}

// Visibility check
bool OptimisticTransactionManager::IsVisible(const txn_id_t &tuple_txn_id,
                                             const cid_t &tuple_begin_cid,
                                             const cid_t &tuple_end_cid) {
  if (tuple_txn_id == INVALID_TXN_ID) {
    // the tuple is not available.
    return false;
  }
  bool own = (current_txn->GetTransactionId() == tuple_txn_id);

  // there are exactly two versions that can be owned by a transaction.
  if (own == true) {
    if (tuple_begin_cid == MAX_CID && tuple_end_cid != INVALID_CID) {
      assert(tuple_end_cid == MAX_CID);
      // the only version that is visible is the newly inserted one.
      return true;
    } else {
      // the older version is not visible.
      return false;
    }
  } else {
    bool activated = (current_txn->GetStartCommitId() >= tuple_begin_cid);
    bool invalidated = (current_txn->GetStartCommitId() >= tuple_end_cid);
    if (tuple_txn_id != INITIAL_TXN_ID) {
      // if the tuple is owned by other transactions.
      if (tuple_begin_cid == MAX_CID) {
        // currently, we do not handle cascading abort. so never read an
        // uncommitted version.
        return false;
      } else {
        // the older version may be visible.
        if (activated && !invalidated) {
          return true;
        } else {
          return false;
        }
      }
    } else {
      // if the tuple is not owned by any transaction.
      if (activated && !invalidated) {
        return true;
      } else {
        return false;
      }
    }
  }
}

bool OptimisticTransactionManager::RecordRead(const oid_t &tile_group_id, const oid_t &tuple_id) {
  current_txn->RecordRead(tile_group_id, tuple_id);
  return true;
}

bool OptimisticTransactionManager::RecordWrite(const oid_t &tile_group_id, const oid_t &tuple_id) {
  current_txn->RecordWrite(tile_group_id, tuple_id);
  return true;
}

bool OptimisticTransactionManager::RecordInsert(const oid_t &tile_group_id, const oid_t &tuple_id) {
  auto &manager = catalog::Manager::GetInstance();
  auto tile_group_header = manager.GetTileGroup(tile_group_id)->GetHeader();
  auto transaction_id = current_txn->GetTransactionId();

  // Set MVCC info
  assert(tile_group_header->GetTransactionId(tuple_id) == INVALID_TXN_ID);
  assert(tile_group_header->GetBeginCommitId(tuple_id) == MAX_CID);
  assert(tile_group_header->GetEndCommitId(tuple_id) == MAX_CID);

  tile_group_header->SetTransactionId(tuple_id, transaction_id);
  tile_group_header->SetBeginCommitId(tuple_id, MAX_CID);
  tile_group_header->SetEndCommitId(tuple_id, MAX_CID);
  tile_group_header->SetInsertCommit(tuple_id, false);
  tile_group_header->SetDeleteCommit(tuple_id, false);

  current_txn->RecordInsert(tile_group_id, tuple_id);
  return true;
}

bool OptimisticTransactionManager::RecordDelete(const oid_t &tile_group_id, const oid_t &tuple_id) {
  current_txn->RecordDelete(tile_group_id, tuple_id);
  return true;
}

<<<<<<< HEAD
bool OptimisticTransactionManager::CommitTransaction() {
=======
Result OptimisticTransactionManager::CommitTransaction() {
>>>>>>> e06fa23b
  LOG_INFO("Committing peloton txn : %lu ", current_txn->GetTransactionId());

  auto &manager = catalog::Manager::GetInstance();

  // generate transaction id.
  cid_t end_commit_id = GetNextCommitId();

  // validate read set.
  auto read_tuples = current_txn->GetReadTuples();
  for (auto entry : read_tuples) {
    oid_t tile_group_id = entry.first;
    auto tile_group = manager.GetTileGroup(tile_group_id);
    auto tile_group_header = tile_group->GetHeader();
    for (auto tuple_slot : entry.second) {
      if (tile_group_header->GetTransactionId(tuple_slot) ==
          current_txn->GetTransactionId()) {
        // the version is owned by the transaction.
        continue;
      } else {
        if (tile_group_header->GetTransactionId(tuple_slot) == INITIAL_TXN_ID && 
          tile_group_header->GetBeginCommitId(tuple_slot) <= end_commit_id &&
          tile_group_header->GetEndCommitId(tuple_slot) >= end_commit_id) {
          // the version is not locked and still visible.
          continue;
        }
      }
      // otherwise, validation fails. abort transaction.
<<<<<<< HEAD
      AbortTransaction();
      return false;
=======
      return AbortTransaction();
>>>>>>> e06fa23b
    }
  }
  //////////////////////////////////////////////////////////

  auto written_tuples = current_txn->GetWrittenTuples();
  // install all updates.
  for (auto entry : written_tuples) {
    oid_t tile_group_id = entry.first;
    auto tile_group = manager.GetTileGroup(tile_group_id);
    auto tile_group_header = tile_group->GetHeader();
    for (auto tuple_slot : entry.second) {
      // we must guarantee that, at any time point, only one version is visible.
      tile_group_header->SetEndCommitId(tuple_slot, end_commit_id);
      ItemPointer new_version =
          tile_group_header->GetNextItemPointer(tuple_slot);
      
      auto new_tile_group_header =
          manager.GetTileGroup(new_version.block)->GetHeader();
      new_tile_group_header->SetBeginCommitId(new_version.offset,
                                              end_commit_id);
      new_tile_group_header->SetEndCommitId(new_version.offset, MAX_CID);

      COMPILER_MEMORY_FENCE;

      new_tile_group_header->SetTransactionId(new_version.offset,
                                              INITIAL_TXN_ID);
      tile_group_header->UnlockTupleSlot(
          tuple_slot, current_txn->GetTransactionId());

      // Logging
      // {
      //   auto &log_manager = logging::LogManager::GetInstance();
      //   if (log_manager.IsInLoggingMode()) {
      //     auto logger = log_manager.GetBackendLogger();
      //     auto record = logger->GetTupleRecord(
      //       LOGRECORD_TYPE_TUPLE_UPDATE, transaction_->GetTransactionId(),
      //       target_table_->GetOid(), location, old_location, new_tuple);

      //     logger->Log(record);
      //   }
      // }
    }
  }

  // commit insert set.
  auto inserted_tuples = current_txn->GetInsertedTuples();
  for (auto entry : inserted_tuples) {
    oid_t tile_group_id = entry.first;
    auto tile_group = manager.GetTileGroup(tile_group_id);
    auto tile_group_header = tile_group->GetHeader();
    for (auto tuple_slot : entry.second) {
      // set the begin commit id to persist insert
      if (tile_group_header->UnlockTupleSlot(tuple_slot, current_txn->GetTransactionId())) {
        tile_group_header->SetBeginCommitId(tuple_slot, end_commit_id);
      }
      //tile_group->CommitInsertedTuple(
      //    tuple_slot, current_txn->GetTransactionId(), end_commit_id);
    }
      // Logging
      // {
      //   auto &log_manager = logging::LogManager::GetInstance();
      //   if (log_manager.IsInLoggingMode()) {
      //     auto logger = log_manager.GetBackendLogger();
      //     auto record = logger->GetTupleRecord(
      //       LOGRECORD_TYPE_TUPLE_UPDATE, transaction_->GetTransactionId(),
      //       target_table_->GetOid(), location, old_location, new_tuple);

      //     logger->Log(record);
      //   }
      // }
  }

  // commit delete set.
  auto deleted_tuples = current_txn->GetDeletedTuples();
  for (auto entry : deleted_tuples) {
    oid_t tile_group_id = entry.first;
    auto tile_group = manager.GetTileGroup(tile_group_id);
    auto tile_group_header = tile_group->GetHeader();
    for (auto tuple_slot : entry.second) {
      // we must guarantee that, at any time point, only one version is visible.

      tile_group_header->SetEndCommitId(tuple_slot, end_commit_id);
      ItemPointer new_version =
          tile_group_header->GetNextItemPointer(tuple_slot);

      auto new_tile_group_header =
          manager.GetTileGroup(new_version.block)->GetHeader();
      new_tile_group_header->SetBeginCommitId(new_version.offset,
                                              end_commit_id);
      new_tile_group_header->SetEndCommitId(new_version.offset, MAX_CID);

      COMPILER_MEMORY_FENCE;

      new_tile_group_header->SetTransactionId(new_version.offset,
                                              INVALID_TXN_ID);
      tile_group_header->UnlockTupleSlot(
          tuple_slot, current_txn->GetTransactionId());

      // Logging
      // {
      //   auto &log_manager = logging::LogManager::GetInstance();
      //   if (log_manager.IsInLoggingMode()) {
      //     auto logger = log_manager.GetBackendLogger();
      //     auto record = logger->GetTupleRecord(
      //       LOGRECORD_TYPE_TUPLE_UPDATE, transaction_->GetTransactionId(),
      //       target_table_->GetOid(), location, old_location, new_tuple);

      //     logger->Log(record);
      //   }
      // }
    }
  }
  Result ret = current_txn->GetResult();
  delete current_txn;
  current_txn = nullptr;
<<<<<<< HEAD

  return true;
=======
  return ret;
>>>>>>> e06fa23b
}

Result OptimisticTransactionManager::AbortTransaction() {
  LOG_INFO("Aborting peloton txn : %lu ", current_txn->GetTransactionId());
  auto &manager = catalog::Manager::GetInstance();
  auto written_tuples = current_txn->GetWrittenTuples();

  // recover write set.
  for (auto entry : written_tuples) {
    oid_t tile_group_id = entry.first;
    auto tile_group = manager.GetTileGroup(tile_group_id);
    auto tile_group_header = tile_group->GetHeader();
    for (auto tuple_slot : entry.second) {
      tile_group_header->UnlockTupleSlot(
          tuple_slot, current_txn->GetTransactionId());
      tile_group_header->SetEndCommitId(tuple_slot, MAX_CID);
      ItemPointer new_version =
          tile_group_header->GetNextItemPointer(tuple_slot);
      auto new_tile_group_header =
          manager.GetTileGroup(new_version.block)->GetHeader();
      new_tile_group_header->SetTransactionId(new_version.offset,
                                              INVALID_TXN_ID);
      new_tile_group_header->SetBeginCommitId(new_version.offset, MAX_CID);
      new_tile_group_header->SetEndCommitId(new_version.offset, MAX_CID);
    }
  }

  // recover delete set.
  auto deleted_tuples = current_txn->GetDeletedTuples();
  for (auto entry : deleted_tuples) {
    oid_t tile_group_id = entry.first;
    auto tile_group = manager.GetTileGroup(tile_group_id);
    auto tile_group_header = tile_group->GetHeader();
    for (auto tuple_slot : entry.second) {
      tile_group_header->UnlockTupleSlot(
          tuple_slot, current_txn->GetTransactionId());
      tile_group_header->SetEndCommitId(tuple_slot, MAX_CID);
      ItemPointer new_version =
          tile_group_header->GetNextItemPointer(tuple_slot);
      auto new_tile_group_header =
          manager.GetTileGroup(new_version.block)->GetHeader();
      new_tile_group_header->SetTransactionId(new_version.offset,
                                              INVALID_TXN_ID);
      new_tile_group_header->SetBeginCommitId(new_version.offset, MAX_CID);
      new_tile_group_header->SetEndCommitId(new_version.offset, MAX_CID);
    }
  }

  Result ret = current_txn->GetResult();
  delete current_txn;
  current_txn = nullptr;
  return ret;
}

}  // End storage namespace
}  // End peloton namespace<|MERGE_RESOLUTION|>--- conflicted
+++ resolved
@@ -114,11 +114,7 @@
   return true;
 }
 
-<<<<<<< HEAD
-bool OptimisticTransactionManager::CommitTransaction() {
-=======
 Result OptimisticTransactionManager::CommitTransaction() {
->>>>>>> e06fa23b
   LOG_INFO("Committing peloton txn : %lu ", current_txn->GetTransactionId());
 
   auto &manager = catalog::Manager::GetInstance();
@@ -146,12 +142,7 @@
         }
       }
       // otherwise, validation fails. abort transaction.
-<<<<<<< HEAD
-      AbortTransaction();
-      return false;
-=======
       return AbortTransaction();
->>>>>>> e06fa23b
     }
   }
   //////////////////////////////////////////////////////////
@@ -267,12 +258,8 @@
   Result ret = current_txn->GetResult();
   delete current_txn;
   current_txn = nullptr;
-<<<<<<< HEAD
-
-  return true;
-=======
+
   return ret;
->>>>>>> e06fa23b
 }
 
 Result OptimisticTransactionManager::AbortTransaction() {
