--- conflicted
+++ resolved
@@ -58,12 +58,9 @@
   void SetLoggingCidLowerBound(cid_t cid) {
     // XXX bad synchronization practice
     log_buffer_lock.Lock();
-<<<<<<< HEAD
-    highest_logged_commit_id = cid;
-    LOG_INFO("Setting BackendLogger::highest_logged_commit_id to %d", (int)cid);
-=======
+
     logging_cid_lower_bound = cid;
->>>>>>> fce6846e
+
     log_buffer_lock.Unlock();
   }
 
@@ -92,13 +89,9 @@
 
   cid_t highest_logged_commit_message = INVALID_CID;
 
-<<<<<<< HEAD
-  cid_t highest_flushed_cid = 0;
+  int frontend_logger_id;
 
-  int frontend_logger_id;
-=======
   cid_t logging_cid_lower_bound = INVALID_CID;
->>>>>>> fce6846e
 };
 
 }  // namespace logging
