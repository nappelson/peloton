--- conflicted
+++ resolved
@@ -288,12 +288,9 @@
   // name of log file (for wbl)
   std::string log_file_name;
 
-<<<<<<< HEAD
   std::string log_directory_name;
 
-=======
   // round robin counter for frontend logger assignment
->>>>>>> 3856d82a
   int frontend_logger_assign_counter;
 
   cid_t global_max_flushed_id_for_recovery = UINT64_MAX;
