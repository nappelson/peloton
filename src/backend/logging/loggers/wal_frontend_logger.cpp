--- conflicted
+++ resolved
@@ -114,29 +114,11 @@
   delete recovery_pool;
 }
 
-<<<<<<< HEAD
-/**
- * @brief flush all the log records to the file
- */
-void WriteAheadFrontendLogger::FlushLogRecords(void) {
-  // First, write all the record in the queue
-  size_t global_queue_size = global_queue.size();
-  for(oid_t global_queue_itr = 0;
-      global_queue_itr < global_queue_size;
-      global_queue_itr++) {
-
-    fwrite(global_queue[global_queue_itr]->GetMessage(), sizeof(char),
-           global_queue[global_queue_itr]->GetMessageLength(),
-           log_file);
-
-  }
-
-  // Then, flush
-=======
 void fflush_and_sync(FILE *log_file, int log_file_fd, size_t &fsync_count) {
   // First, flush
-  if (log_file_fd == -1) return;
->>>>>>> 478d2bd6
+  if (log_file_fd == -1)
+    return;
+
   int ret = fflush(log_file);
   if (ret != 0) {
     LOG_ERROR("Error occured in fflush(%d)", ret);
@@ -209,16 +191,10 @@
     while (reached_end_of_file == false) {
       // Read the first byte to identify log record type
       // If that is not possible, then wrap up recovery
-<<<<<<< HEAD
-      auto record_type = GetNextLogRecordType(log_file, log_file_size);
-      recovery_log_record_count++;
-
-=======
       auto record_type =
           this->GetNextLogRecordTypeForRecovery(log_file, log_file_size);
       cid_t commit_id = INVALID_CID;
       TupleRecord *tuple_record;
->>>>>>> 478d2bd6
       switch (record_type) {
         case LOGRECORD_TYPE_TRANSACTION_BEGIN:
         case LOGRECORD_TYPE_TRANSACTION_COMMIT: {
