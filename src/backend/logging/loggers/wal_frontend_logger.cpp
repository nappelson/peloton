
//===----------------------------------------------------------------------===//
//
//                         Peloton
//
// wal_frontend_logger.cpp
//
// Identification: src/backend/logging/loggers/wal_frontend_logger.cpp
//
// Copyright (c) 2015-16, Carnegie Mellon University Database Group
//
//===----------------------------------------------------------------------===//

#include <sys/stat.h>
#include <sys/types.h>
#include <sys/mman.h>
#include <algorithm>
#include <dirent.h>

#include "backend/catalog/manager.h"
#include "backend/catalog/schema.h"
#include "backend/common/pool.h"
#include "backend/concurrency/transaction.h"
#include "backend/concurrency/transaction_manager_factory.h"
#include "backend/concurrency/transaction_manager.h"
#include "backend/logging/log_manager.h"
#include "backend/logging/records/transaction_record.h"
#include "backend/logging/records/tuple_record.h"
#include "backend/logging/loggers/wal_frontend_logger.h"
#include "backend/logging/loggers/wal_backend_logger.h"
#include "backend/logging/checkpoint_tile_scanner.h"

#include "backend/storage/database.h"
#include "backend/storage/data_table.h"
#include "backend/storage/tile_group.h"
#include "backend/storage/tuple.h"
#include "backend/common/logger.h"
#include "backend/index/index.h"
#include "backend/executor/executor_context.h"
#include "backend/planner/seq_scan_plan.h"
#include "backend/bridge/dml/mapper/mapper.h"

extern CheckpointType peloton_checkpoint_mode;

int logger_id_counter = 0;

#define LOG_FILE_SWITCH_LIMIT (1024)

namespace peloton {
namespace logging {

//===--------------------------------------------------------------------===//
// Utility functions
//===--------------------------------------------------------------------===//

size_t GetLogFileSize(int log_file_fd);

bool IsFileTruncated(FILE *log_file, size_t size_to_read, size_t log_file_size);

size_t GetNextFrameSize(FILE *log_file, size_t log_file_size);

bool ReadTransactionRecordHeader(TransactionRecord &txn_record, FILE *log_file,
                                 size_t log_file_size);

bool ReadTupleRecordHeader(TupleRecord &tuple_record, FILE *log_file,
                           size_t log_file_size);

storage::Tuple *ReadTupleRecordBody(catalog::Schema *schema, VarlenPool *pool,
                                    FILE *log_file, size_t log_file_size);

void SkipTupleRecordBody(FILE *log_file, size_t log_file_size);

LogRecordType GetNextLogRecordType(FILE *log_file, size_t log_file_size);

// Wrappers
storage::DataTable *GetTable(TupleRecord &tupleRecord);

int ExtractNumberFromFileName(const char *name);

/**
 * @brief Open logfile and file descriptor
 */
<<<<<<< HEAD
=======
WriteAheadFrontendLogger::WriteAheadFrontendLogger() {
  logging_type = LOGGING_TYPE_NVM_WAL;
>>>>>>> 71d39452

WriteAheadFrontendLogger::WriteAheadFrontendLogger()
    : WriteAheadFrontendLogger(false) {}

/**
 * @brief Open logfile and file descriptor
 */

WriteAheadFrontendLogger::WriteAheadFrontendLogger(bool for_testing)
    : test_mode_(for_testing) {
  logging_type = LOGGING_TYPE_DRAM_NVM;

  // allocate pool
  recovery_pool = new VarlenPool(BACKEND_TYPE_MM);
  if (test_mode_) {
    this->log_file = nullptr;
  } else {
    // this->checkpoint.Init();

    LOG_INFO("Log dir before getting ID is %s",
             this->peloton_log_directory.c_str());
    this->SetLoggerID(__sync_fetch_and_add(&logger_id_counter, 1));
    LOG_INFO("Log dir is %s", this->peloton_log_directory.c_str());
    InitLogDirectory();
    InitLogFilesList();
    UpdateMaxDelimiterForRecovery();
    LOG_INFO("Updated Max Delimiter for Recovery as %d",
             (int)max_delimiter_for_recovery);
    log_file_fd = -1;     // this is a restart or a new start
    max_log_id_file = 0;  // 0 is unused
  }
}

/**
 * @brief close logfile
 */
WriteAheadFrontendLogger::~WriteAheadFrontendLogger() {
  // close the log file
  if (log_file != nullptr) {
    int ret = fclose(log_file);
    if (ret != 0) {
      LOG_ERROR("Error occured while closing LogFile");
    }
  }
  // clean up pool
  delete recovery_pool;
}

void fflush_and_sync(FILE *log_file, int log_file_fd, size_t &fsync_count) {
  // First, flush
  assert(log_file_fd != -1);
  if (log_file_fd == -1) return;

  int ret = fflush(log_file);
  if (ret != 0) {
    LOG_ERROR("Error occured in fflush(%d)", ret);
  }

  // Finally, sync
  ret = fsync(log_file_fd);
  fsync_count++;
  if (ret != 0) {
    LOG_ERROR("Error occured in fsync(%d)", ret);
  }
}
/**
 * @brief flush all the log records to the file
 */
void WriteAheadFrontendLogger::FlushLogRecords(void) {
  size_t global_queue_size = global_queue.size();

  // First, write all the record in the queue
  // TODO refactor this! extremely messy
  if ((((max_collected_commit_id != max_flushed_commit_id) ||
        global_queue_size) &&
       this->log_file_fd == -1)) {
    this->CreateNewLogFile(false);
  } else if (((max_collected_commit_id != max_flushed_commit_id) ||
              global_queue_size) &&
             should_create_new_file) {
    this->CreateNewLogFile(true);
    should_create_new_file = false;
  }

  for (oid_t global_queue_itr = 0; global_queue_itr < global_queue_size;
       global_queue_itr++) {
    auto &log_buffer = global_queue[global_queue_itr];

    if (!test_mode_) {
      fwrite(log_buffer->GetData(), sizeof(char), log_buffer->GetSize(),
             log_file);
    }

    LOG_INFO("Log buffer get max log id returned %d",
             (int)log_buffer->GetMaxLogId());

    if (log_buffer->GetMaxLogId() > this->max_log_id_file) {
      this->max_log_id_file = log_buffer->GetMaxLogId();

      // TODO @mperron I think we both implemented this :P let's confirm
      // tomorrow
      /* if (max_collected_commit_id > this->max_log_id_file)
        this->max_log_id_file = max_collected_commit_id; */

      LOG_INFO("MaxSoFar is %d", (int)this->max_log_id_file);
    }

    // return empty buffer
    auto backend_logger = log_buffer->GetBackendLogger();
    log_buffer->ResetData();
    backend_logger->GrantEmptyBuffer(std::move(log_buffer));
  }

  if (max_collected_commit_id != max_flushed_commit_id) {
    TransactionRecord delimiter_rec(LOGRECORD_TYPE_ITERATION_DELIMITER,
                                    this->max_collected_commit_id);
    delimiter_rec.Serialize(output_buffer);

    if (!test_mode_) {
      assert(log_file_fd != -1);
      if (log_file_fd != -1) {
        fwrite(delimiter_rec.GetMessage(), sizeof(char),
               delimiter_rec.GetMessageLength(), log_file);

        LOG_INFO("Wrote delimiter to log file with commit_id %ld",
                 this->max_collected_commit_id);

        // by moving the fflush and sync here, we ensure that this file will
        // have
        // at least 1 delimiter
        fflush_and_sync(log_file, log_file_fd, fsync_count);

        if (this->max_collected_commit_id > max_delimiter_file) {
          max_delimiter_file = this->max_collected_commit_id;
          LOG_INFO("Max_delimiter_file is now %d", (int)max_delimiter_file);
        }

        if (this->FileSwitchCondIsTrue()) should_create_new_file = true;
      }
    }
  }

  /* For now, fflush after every iteration of collecting buffers */
  // Clean up the frontend logger's queue
  global_queue.clear();

  // Commit each backend logger
  if (this->max_collected_commit_id > max_flushed_commit_id) {
    max_flushed_commit_id = this->max_collected_commit_id;
  }
  // signal that we have flushed
  LogManager::GetInstance().FrontendLoggerFlushed();
}

//===--------------------------------------------------------------------===//
// Recovery
//===--------------------------------------------------------------------===//

/**
 * @brief Recovery system based on log file
 */
void WriteAheadFrontendLogger::DoRecovery() {
  // FIXME GetNextCommitId() increments next_cid!!!
  cid_t start_commit_id =
      concurrency::TransactionManagerFactory::GetInstance().GetNextCommitId();
  auto &log_manager = logging::LogManager::GetInstance();
  int num_inserts = 0;
  cid_t global_max_flushed_id_for_recovery;
  log_file_cursor_ = 0;

  global_max_flushed_id_for_recovery =
      log_manager.GetGlobalMaxFlushedIdForRecovery();
  LOG_INFO("Got start_commit_id as %d, global max flushed as %d",
           (int)start_commit_id, (int)global_max_flushed_id_for_recovery);

  // Set log file size
  // log_file_size = GetLogFileSize(log_file_fd);
  this->OpenNextLogFile();

  // Go over the log size if needed
  if (log_file_size > 0) {
    bool reached_end_of_file = false;
    __attribute__((unused)) oid_t recovery_log_record_count = 0;

    // Go over each log record in the log file
    while (reached_end_of_file == false) {
      // Read the first byte to identify log record type
      // If that is not possible, then wrap up recovery
      auto record_type = this->GetNextLogRecordTypeForRecovery();
      LOG_INFO("Record_type is %d", (int)record_type);
      cid_t commit_id = INVALID_CID;
      TupleRecord *tuple_record;
      switch (record_type) {
        case LOGRECORD_TYPE_TRANSACTION_BEGIN:
        case LOGRECORD_TYPE_TRANSACTION_COMMIT:
        case LOGRECORD_TYPE_ITERATION_DELIMITER: {
          // Check for torn log write
          TransactionRecord txn_rec(record_type);
          if (ReadTransactionRecordHeader(txn_rec, log_file, log_file_size) ==
              false) {
            this->log_file_fd = -1;
            return;
          }
          commit_id = txn_rec.GetTransactionId();
          if (commit_id <= start_commit_id ||
              commit_id > global_max_flushed_id_for_recovery) {
            LOG_INFO("SKIP");
            continue;
          }
          break;
        }
        case LOGRECORD_TYPE_WAL_TUPLE_INSERT:
        case LOGRECORD_TYPE_WAL_TUPLE_UPDATE: {
          num_inserts++;
          tuple_record = new TupleRecord(record_type);
          // Check for torn log write
          if (ReadTupleRecordHeader(*tuple_record, log_file, log_file_size) ==
              false) {
            LOG_ERROR("Could not read tuple record header.");
            this->log_file_fd = -1;
            return;
          }

          auto cid = tuple_record->GetTransactionId();
          auto table = GetTable(*tuple_record);
          if (!table || cid <= start_commit_id ||
              commit_id > global_max_flushed_id_for_recovery) {
            SkipTupleRecordBody(log_file, log_file_size);
            delete tuple_record;
            LOG_INFO("SKIP");
            continue;
          }

          if (recovery_txn_table.find(cid) == recovery_txn_table.end()) {
            LOG_ERROR("Insert txd id %d not found in recovery txn table",
                      (int)cid);
            this->log_file_fd = -1;
            return;
          }

          // Read off the tuple record body from the log
          tuple_record->SetTuple(ReadTupleRecordBody(
              table->GetSchema(), recovery_pool, log_file, log_file_size));
          break;
        }
        case LOGRECORD_TYPE_WAL_TUPLE_DELETE: {
          tuple_record = new TupleRecord(record_type);
          // Check for torn log write
          if (ReadTupleRecordHeader(*tuple_record, log_file, log_file_size) ==
              false) {
            this->log_file_fd = -1;
            return;
          }

          auto cid = tuple_record->GetTransactionId();
          if (cid <= start_commit_id ||
              commit_id > global_max_flushed_id_for_recovery) {
            delete tuple_record;
            continue;
          }
          if (recovery_txn_table.find(cid) == recovery_txn_table.end()) {
            LOG_TRACE("Delete txd id %d not found in recovery txn table",
                      (int)cid);
            this->log_file_fd = -1;
            return;
          }
          break;
        }
        default:
          reached_end_of_file = true;
          break;
      }
      if (!reached_end_of_file) {
        switch (record_type) {
          case LOGRECORD_TYPE_TRANSACTION_BEGIN:
            assert(commit_id != INVALID_CID);
            StartTransactionRecovery(commit_id);
            break;

          case LOGRECORD_TYPE_TRANSACTION_COMMIT:
            assert(commit_id != INVALID_CID);
            pending_commits.insert(commit_id);
            break;

          case LOGRECORD_TYPE_WAL_TUPLE_INSERT:
          case LOGRECORD_TYPE_WAL_TUPLE_DELETE:
          case LOGRECORD_TYPE_WAL_TUPLE_UPDATE:
            recovery_txn_table[tuple_record->GetTransactionId()].push_back(
                tuple_record);
            break;
          case LOGRECORD_TYPE_ITERATION_DELIMITER: {
            auto it = pending_commits.begin();
            for (; it != pending_commits.end(); it++) {
              cid_t curr = *it;
              if (curr > commit_id) {
                break;
              }
              CommitTransactionRecovery(curr);
            }
            if (it != pending_commits.begin()) {
              pending_commits.erase(pending_commits.begin(), it);
            }
            break;
          }

          default:
            LOG_INFO("Got Type as TXN_INVALID");
            reached_end_of_file = true;
            break;
        }
      }
    }

    // Finally, abort ACTIVE transactions in recovery_txn_table
    AbortActiveTransactions();
    pending_commits.clear();

    // After finishing recovery, set the next oid with maximum oid
    // observed during the recovery
    log_manager.UpdateCatalogAndTxnManagers(max_oid, max_cid);

    LOG_INFO("This thread did %d inserts", (int)num_inserts);

    /* auto &manager = catalog::Manager::GetInstance();
    if (max_oid > manager.GetNextOid()) {
      manager.SetNextOid(max_oid);
    }

    auto &txn_manager = concurrency::TransactionManagerFactory::GetInstance();
    if (txn_manager.GetNextCommitId() < max_cid) {
      txn_manager.SetNextCid(max_cid + 1);
    } */

    RecoverIndex();
  }
  this->log_file_fd = -1;
}

void WriteAheadFrontendLogger::RecoverIndex() {
  auto &txn_manager = concurrency::TransactionManagerFactory::GetInstance();
  LOG_INFO("Recovering the indexes");
  cid_t cid = txn_manager.GetNextCommitId();

  auto &catalog_manager = catalog::Manager::GetInstance();
  auto database_count = catalog_manager.GetDatabaseCount();

  // loop all databases
  for (oid_t database_idx = 0; database_idx < database_count; database_idx++) {
    auto database = catalog_manager.GetDatabase(database_idx);
    auto table_count = database->GetTableCount();

    // loop all tables
    for (oid_t table_idx = 0; table_idx < table_count; table_idx++) {
      // Get the target table
      storage::DataTable *target_table = database->GetTable(table_idx);
      assert(target_table);
      LOG_INFO("SeqScan: database oid %lu table oid %lu: %s", database_idx,
               table_idx, target_table->GetName().c_str());

      if (!RecoverTableIndexHelper(target_table, cid)) {
        break;
      }
    }
  }
}

bool WriteAheadFrontendLogger::RecoverTableIndexHelper(
    storage::DataTable *target_table, cid_t start_cid) {
  auto schema = target_table->GetSchema();
  assert(schema);
  std::vector<oid_t> column_ids;
  column_ids.resize(schema->GetColumnCount());
  std::iota(column_ids.begin(), column_ids.end(), 0);

  oid_t current_tile_group_offset = START_OID;
  auto table_tile_group_count = target_table->GetTileGroupCount();
  CheckpointTileScanner scanner;

  while (current_tile_group_offset < table_tile_group_count) {
    // Retrieve a tile group
    auto tile_group = target_table->GetTileGroup(current_tile_group_offset);

    // Retrieve a logical tile
    std::unique_ptr<executor::LogicalTile> logical_tile(
        scanner.Scan(tile_group, column_ids, start_cid));

    // Empty result
    if (!logical_tile) {
      current_tile_group_offset++;
      continue;
    }

    auto tile_group_id = logical_tile->GetColumnInfo(0)
                             .base_tile->GetTileGroup()
                             ->GetTileGroupId();
    LOG_TRACE("Retrieved tile group %lu", tile_group_id);

    // Go over the logical tile
    for (oid_t tuple_id : *logical_tile) {
      expression::ContainerTuple<executor::LogicalTile> cur_tuple(
          logical_tile.get(), tuple_id);

      // Index update
      {
        // construct a physical tuple from the logical tuple
        std::unique_ptr<storage::Tuple> tuple(new storage::Tuple(schema, true));
        for (auto column_id : column_ids) {
          tuple->SetValue(column_id, cur_tuple.GetValue(column_id),
                          recovery_pool);
        }

        ItemPointer location(tile_group_id, tuple_id);
        InsertIndexEntry(tuple.get(), target_table, location);
      }
    }
    current_tile_group_offset++;
  }
  return true;
}

void WriteAheadFrontendLogger::InsertIndexEntry(storage::Tuple *tuple,
                                                storage::DataTable *table,
                                                ItemPointer target_location) {
  assert(tuple);
  assert(table);
  auto index_count = table->GetIndexCount();
  LOG_TRACE("Insert tuple (%lu, %lu) into %lu indexes", target_location.block,
            target_location.offset, index_count);

  for (int index_itr = index_count - 1; index_itr >= 0; --index_itr) {
    auto index = table->GetIndex(index_itr);
    auto index_schema = index->GetKeySchema();
    auto indexed_columns = index_schema->GetIndexedColumns();
    std::unique_ptr<storage::Tuple> key(new storage::Tuple(index_schema, true));
    key->SetFromTuple(tuple, indexed_columns, index->GetPool());

    index->InsertEntry(key.get(), target_location);
    // Increase the indexes' number of tuples by 1 as well
    index->IncreaseNumberOfTuplesBy(1);
  }
}

/**
 * @brief Add new txn to recovery table
 */
void WriteAheadFrontendLogger::AbortActiveTransactions() {
  for (auto it = recovery_txn_table.begin(); it != recovery_txn_table.end();
       it++) {
    LOG_INFO("Aborting some active transactions!");
    for (auto it2 = it->second.begin(); it2 != it->second.end(); it2++) {
      delete *it2;
    }
  }
  recovery_txn_table.clear();
}

/**
 * @brief Add new txn to recovery table
 */
void WriteAheadFrontendLogger::StartTransactionRecovery(cid_t commit_id) {
  std::vector<TupleRecord *> tuple_recs;
  recovery_txn_table[commit_id] = tuple_recs;
}

/**
 * @brief move tuples from current txn to recovery txn so that we can commit
 * them later
 * @param recovery txn
 */
void WriteAheadFrontendLogger::CommitTransactionRecovery(cid_t commit_id) {
  std::vector<TupleRecord *> &tuple_records = recovery_txn_table[commit_id];
  for (auto it = tuple_records.begin(); it != tuple_records.end(); it++) {
    TupleRecord *curr = *it;
    switch (curr->GetType()) {
      case LOGRECORD_TYPE_WAL_TUPLE_INSERT:
        InsertTuple(curr);
        break;
      case LOGRECORD_TYPE_WAL_TUPLE_UPDATE:
        UpdateTuple(curr);
        break;
      case LOGRECORD_TYPE_WAL_TUPLE_DELETE:
        DeleteTuple(curr);
        break;
      default:
        continue;
    }
    delete curr;
  }
  max_cid = commit_id + 1;
  recovery_txn_table.erase(commit_id);
}

void InsertTupleHelper(oid_t &max_tg, cid_t commit_id, oid_t db_id,
                       oid_t table_id, const ItemPointer &insert_loc,
                       storage::Tuple *tuple,
                       bool should_increase_tuple_count = true) {
  auto &manager = catalog::Manager::GetInstance();
  storage::Database *db = manager.GetDatabaseWithOid(db_id);
  assert(db);

  auto table = db->GetTableWithOid(table_id);
  if (!table) {
    delete tuple;
    return;
  }
  assert(table);

  // TODO this is not thread safe, lock table here or manager
  table->GetTileGroupLock().Lock();
  auto tile_group = manager.GetTileGroup(insert_loc.block);

  if (tile_group == nullptr) {
    table->AddTileGroupWithOid(insert_loc.block);
    tile_group = manager.GetTileGroup(insert_loc.block);
    if (max_tg < insert_loc.block) {
      max_tg = insert_loc.block;
    }
  }
  table->GetTileGroupLock().Unlock();
  // unlock table here

  tile_group->InsertTupleFromRecovery(commit_id, insert_loc.offset, tuple);
  if (should_increase_tuple_count) {
    // TODO this is not thread safe!
    table->GetTileGroupLock().Lock();
    table->IncreaseNumberOfTuplesBy(1);
    table->GetTileGroupLock().Unlock();
  }
  delete tuple;
}

void DeleteTupleHelper(oid_t &max_tg, cid_t commit_id, oid_t db_id,
                       oid_t table_id, const ItemPointer &delete_loc) {
  auto &manager = catalog::Manager::GetInstance();
  storage::Database *db = manager.GetDatabaseWithOid(db_id);
  assert(db);

  auto table = db->GetTableWithOid(table_id);
  if (!table) {
    return;
  }
  assert(table);

  table->GetTileGroupLock().Lock();
  auto tile_group = manager.GetTileGroup(delete_loc.block);
  // TODO this is not thread safe
  if (tile_group == nullptr) {
    table->AddTileGroupWithOid(delete_loc.block);
    tile_group = manager.GetTileGroup(delete_loc.block);
    if (max_tg < delete_loc.block) {
      max_tg = delete_loc.block;
    }
  }
  // TODO this is not thread safe!
  table->DecreaseNumberOfTuplesBy(1);
  table->GetTileGroupLock().Unlock();

  tile_group->DeleteTupleFromRecovery(commit_id, delete_loc.offset);
}

void UpdateTupleHelper(oid_t &max_tg, cid_t commit_id, oid_t db_id,
                       oid_t table_id, const ItemPointer &remove_loc,
                       const ItemPointer &insert_loc, storage::Tuple *tuple) {
  auto &manager = catalog::Manager::GetInstance();
  storage::Database *db = manager.GetDatabaseWithOid(db_id);
  assert(db);

  auto table = db->GetTableWithOid(table_id);
  if (!table) {
    delete tuple;
    return;
  }
  assert(table);

  table->GetTileGroupLock().Lock();
  auto tile_group = manager.GetTileGroup(remove_loc.block);
  // TODO this is not thread safe
  if (tile_group == nullptr) {
    table->AddTileGroupWithOid(remove_loc.block);
    tile_group = manager.GetTileGroup(remove_loc.block);
    if (max_tg < remove_loc.block) {
      max_tg = remove_loc.block;
    }
  }
  table->GetTileGroupLock().Unlock();
  InsertTupleHelper(max_tg, commit_id, db_id, table_id, insert_loc, tuple,
                    false);

  tile_group->UpdateTupleFromRecovery(commit_id, remove_loc.offset, insert_loc);
}

/**
 * @brief read tuple record from log file and add them tuples to recovery txn
 * @param recovery txn
 */
void WriteAheadFrontendLogger::InsertTuple(TupleRecord *record) {
  InsertTupleHelper(max_oid, record->GetTransactionId(),
                    record->GetDatabaseOid(), record->GetTableId(),
                    record->GetInsertLocation(), record->GetTuple());
}

/**
 * @brief read tuple record from log file and add them tuples to recovery txn
 * @param recovery txn
 */
void WriteAheadFrontendLogger::DeleteTuple(TupleRecord *record) {
  DeleteTupleHelper(max_oid, record->GetTransactionId(),
                    record->GetDatabaseOid(), record->GetTableId(),
                    record->GetDeleteLocation());
}

/**
 * @brief read tuple record from log file and add them tuples to recovery txn
 * @param recovery txn
 */

void WriteAheadFrontendLogger::UpdateTuple(TupleRecord *record) {
  UpdateTupleHelper(max_oid, record->GetTransactionId(),
                    record->GetDatabaseOid(), record->GetTableId(),
                    record->GetDeleteLocation(), record->GetInsertLocation(),
                    record->GetTuple());
}

//===--------------------------------------------------------------------===//
// Utility functions
//===--------------------------------------------------------------------===//

/**
 * @brief Measure the size of log file
 * @return the size if the log file exists otherwise 0
 */
size_t GetLogFileSize(int log_file_fd) {
  struct stat log_stats;

  fstat(log_file_fd, &log_stats);
  return log_stats.st_size;
}

bool IsFileTruncated(FILE *log_file, size_t size_to_read,
                     size_t log_file_size) {
  // Cache current position
  size_t current_position = ftell(log_file);

  // Check if the actual file size is less than the expected file size
  // Current position + frame length
  if (current_position + size_to_read <= log_file_size) {
    return false;
  } else {
    fseek(log_file, 0, SEEK_END);
    return true;
  }
}

/**
 * @brief get the next frame size
 *  TupleRecord consiss of two frame ( header and Body)
 *  Transaction Record has a single frame
 * @return the next frame size
 */
size_t GetNextFrameSize(FILE *log_file, size_t log_file_size) {
  size_t frame_size;
  char buffer[sizeof(int32_t)];

  // Check if the frame size is broken
  if (IsFileTruncated(log_file, sizeof(buffer), log_file_size)) {
    return 0;
  }

  // Otherwise, read the frame size
  size_t ret = fread(buffer, 1, sizeof(buffer), log_file);
  if (ret <= 0) {
    LOG_ERROR("Error occured in fread ");
  }

  // Read next 4 bytes as an integer
  CopySerializeInputBE frameCheck(buffer, sizeof(buffer));
  frame_size = (frameCheck.ReadInt()) + sizeof(buffer);

  // Move back by 4 bytes
  // So that tuple deserializer works later as expected
  int res = fseek(log_file, -sizeof(buffer), SEEK_CUR);
  if (res == -1) {
    LOG_ERROR("Error occured in fseek ");
  }

  // Check if the frame is broken
  if (IsFileTruncated(log_file, frame_size, log_file_size)) {
    return 0;
  }

  return frame_size;
}

/**
 * @brief Read single byte so that we can distinguish the log record type
 * @return log record type otherwise return invalid log record type,
 * which menas there is no more log in the log file
 */

LogRecordType GetNextLogRecordType(FILE *log_file, size_t log_file_size) {
  char buffer;

  // Check if the log record type is broken
  if (IsFileTruncated(log_file, 1, log_file_size)) {
    LOG_INFO("Log file is truncated");
    return LOGRECORD_TYPE_INVALID;
  }

  // Otherwise, read the log record type
  int ret = fread((void *)&buffer, 1, sizeof(char), log_file);
  if (ret <= 0) {
    LOG_ERROR("Could not read from log file");
    return LOGRECORD_TYPE_INVALID;
  }

  CopySerializeInputBE input(&buffer, sizeof(char));
  LogRecordType log_record_type = (LogRecordType)(input.ReadEnumInSingleByte());

  return log_record_type;
}

LogRecordType WriteAheadFrontendLogger::GetNextLogRecordTypeForRecovery() {
  char buffer;
  bool is_truncated = false;
  int ret;

  LOG_INFO("Inside GetNextLogRecordForRecovery");

  LOG_INFO("File is at position %d", (int)ftell(this->log_file));
  // Check if the log record type is broken
  if (IsFileTruncated(this->log_file, 1, this->log_file_size)) {
    LOG_INFO("Log file is truncated, should open next log file");
    // return LOGRECORD_TYPE_INVALID;
    is_truncated = true;
  }

  // Otherwise, read the log record type
  if (!is_truncated) {
    ret = fread((void *)&buffer, 1, sizeof(char), this->log_file);
    if (ret <= 0) {
      LOG_INFO("Failed an fread");
    }
  }
  if (is_truncated || ret <= 0) {
    LOG_INFO("Call OpenNextLogFile");
    this->OpenNextLogFile();
    if (this->log_file_fd == -1) return LOGRECORD_TYPE_INVALID;

    LOG_INFO("Open succeeded. log_file_fd is %d", (int)this->log_file_fd);

    if (IsFileTruncated(this->log_file, 1, this->log_file_size)) {
      LOG_ERROR("Log file is truncated");
      return LOGRECORD_TYPE_INVALID;
    }
    LOG_INFO("File is not truncated.");
    ret = fread((void *)&buffer, 1, sizeof(char), this->log_file);
    if (ret <= 0) {
      LOG_ERROR("Could not read from log file");
      return LOGRECORD_TYPE_INVALID;
    }
    LOG_INFO("fread succeeded.");
  } else {
    LOG_INFO("fread succeeded.");
  }

  CopySerializeInputBE input(&buffer, sizeof(char));
  LogRecordType log_record_type = (LogRecordType)(input.ReadEnumInSingleByte());

  return log_record_type;
}

/**
 * @brief Read TransactionRecord
 * @param txn_record
 */
bool ReadTransactionRecordHeader(TransactionRecord &txn_record, FILE *log_file,
                                 size_t log_file_size) {
  // Check if frame is broken
  auto header_size = GetNextFrameSize(log_file, log_file_size);
  if (header_size == 0) {
    return false;
  }

  // Read header
  char header[header_size];
  size_t ret = fread(header, 1, sizeof(header), log_file);
  if (ret <= 0) {
    LOG_ERROR("Error occured in fread ");
  }

  CopySerializeInputBE txn_header(header, header_size);
  txn_record.Deserialize(txn_header);

  return true;
}

/**
 * @brief Read TupleRecordHeader
 * @param tuple_record
 */
bool ReadTupleRecordHeader(TupleRecord &tuple_record, FILE *log_file,
                           size_t log_file_size) {
  // Check if frame is broken
  auto header_size = GetNextFrameSize(log_file, log_file_size);
  if (header_size == 0) {
    LOG_ERROR("Header size is zero ");
    return false;
  }

  // Read header
  char header[header_size];
  size_t ret = fread(header, 1, sizeof(header), log_file);
  if (ret <= 0) {
    LOG_ERROR("Error occured in fread");
  }

  CopySerializeInputBE tuple_header(header, header_size);
  tuple_record.DeserializeHeader(tuple_header);

  return true;
}

/**
 * @brief Read TupleRecordBody
 * @param schema
 * @param pool
 * @return tuple
 */
storage::Tuple *ReadTupleRecordBody(catalog::Schema *schema, VarlenPool *pool,
                                    FILE *log_file, size_t log_file_size) {
  // Check if the frame is broken
  size_t body_size = GetNextFrameSize(log_file, log_file_size);
  if (body_size == 0) {
    LOG_ERROR("Body size is zero ");
    return nullptr;
  }

  // Read Body
  char body[body_size];
  int ret = fread(body, 1, sizeof(body), log_file);
  if (ret <= 0) {
    LOG_ERROR("Error occured in fread ");
  }

  CopySerializeInputBE tuple_body(body, body_size);

  // We create a tuple based on the message
  storage::Tuple *tuple = new storage::Tuple(schema, true);
  tuple->DeserializeFrom(tuple_body, pool);

  return tuple;
}

/**
 * @brief Read TupleRecordBody
 * @param schema
 * @param pool
 * @return tuple
 */
void SkipTupleRecordBody(FILE *log_file, size_t log_file_size) {
  // Check if the frame is broken
  size_t body_size = GetNextFrameSize(log_file, log_file_size);
  if (body_size == 0) {
    LOG_ERROR("Body size is zero ");
  }

  // Read Body
  char body[body_size];
  int ret = fread(body, 1, sizeof(body), log_file);
  if (ret <= 0) {
    LOG_ERROR("Error occured in fread ");
  }

  CopySerializeInputBE tuple_body(body, body_size);
}

/**
 * @brief Read get table based on tuple record
 * @param tuple record
 * @return data table
 */
storage::DataTable *GetTable(TupleRecord &tuple_record) {
  // Get db, table, schema to insert tuple
  auto &manager = catalog::Manager::GetInstance();
  storage::Database *db =
      manager.GetDatabaseWithOid(tuple_record.GetDatabaseOid());
  if (!db) {
    return nullptr;
  }
  assert(db);

  LOG_INFO("Table ID for this tuple: %d", (int)tuple_record.GetTableId());
  auto table = db->GetTableWithOid(tuple_record.GetTableId());
  if (!table) {
    return nullptr;
  }
  assert(table);

  return table;
}

std::string WriteAheadFrontendLogger::GetLogFileName(void) {
  auto &log_manager = logging::LogManager::GetInstance();
  return log_manager.GetLogFileName();
}

int extract_number_from_filename(const char *name) {
  std::string str(name);
  size_t start_index = str.find_first_of("0123456789");
  if (start_index != std::string::npos) {
    int end_index = str.find_first_not_of("0123456789", start_index);
    return atoi(str.substr(start_index, end_index - start_index).c_str());
  }
  LOG_ERROR("The last found log file doesn't have a version number.");
  return 0;
}
int ExtractNumberFromFileName(const char *name) {
  return extract_number_from_filename(name);
}

bool CompareByLogNumber(class LogFile *left, class LogFile *right) {
  return left->GetLogNumber() < right->GetLogNumber();
}

void WriteAheadFrontendLogger::InitLogFilesList() {
  struct dirent *file;
  DIR *dirp;
  cid_t temp_max_log_id_file, temp_max_delimiter_file;
  int version_number, ret_val;
  FILE *fp;
  std::pair<cid_t, cid_t> extracted_values;

  // TODO need a better regular expression to match file name
  std::string base_name = "peloton_log_";

  LOG_INFO("Trying to read log directory");

  dirp = opendir(this->peloton_log_directory.c_str());
  if (dirp == nullptr) {
    LOG_INFO("Opendir failed: Errno: %d, error: %s", errno, strerror(errno));
  }

  while ((file = readdir(dirp)) != NULL) {
    if (strncmp(file->d_name, base_name.c_str(), base_name.length()) == 0) {
      // found a log file!
      LOG_INFO("Found a log file with name %s", file->d_name);

      version_number = extract_number_from_filename(file->d_name);

      fp = fopen(GetFileNameFromVersion(version_number).c_str(), "rb+");
      temp_max_log_id_file = UINT64_MAX;
      temp_max_delimiter_file = 0;

      size_t read_size = fread((void *)&temp_max_log_id_file,
                               sizeof(temp_max_log_id_file), 1, fp);
      if (read_size != 1) {
        LOG_ERROR("Read from file %s failed",
                  this->GetFileNameFromVersion(version_number).c_str());
        fclose(fp);
        continue;
      }
      LOG_INFO("Got temp_max_log_id_file as %d", (int)temp_max_log_id_file);

      read_size = fread((void *)&temp_max_delimiter_file,
                        sizeof(temp_max_delimiter_file), 1, fp);
      if (read_size != 1) {
        LOG_ERROR("Read from file %s failed",
                  this->GetFileNameFromVersion(version_number).c_str());
        fclose(fp);
        continue;
      }
      LOG_INFO("Got temp_max_delimiter_file as %d",
               (int)temp_max_delimiter_file);

      if (temp_max_log_id_file == 0 || temp_max_log_id_file == UINT64_MAX ||
          temp_max_delimiter_file == 0) {
        extracted_values = ExtractMaxLogIdAndMaxDelimFromLogFileRecords(fp);

        temp_max_log_id_file = extracted_values.first;
        temp_max_delimiter_file = extracted_values.second;

        LOG_INFO("ExtractMaxLogId returned %d, write it back in the file!",
                 (int)temp_max_log_id_file);
        LOG_INFO("ExtractMaxDelim returned %d, write it back in the file!",
                 (int)temp_max_delimiter_file);

        ret_val = fseek(fp, 0, SEEK_SET);
        if (ret_val != 0) {
          LOG_ERROR("Could not seek to the beginning of file: %s",
                    strerror(errno));
          fclose(fp);
          continue;
        }
        ret_val = fwrite((void *)&(temp_max_log_id_file),
                         sizeof(temp_max_log_id_file), 1, fp);

        if (ret_val <= 0) {
          LOG_ERROR("Could not write Max Log ID to file header: %s",
                    strerror(errno));
          fclose(fp);
          continue;
        }

        ret_val = fwrite((void *)&(temp_max_delimiter_file),
                         sizeof(temp_max_delimiter_file), 1, fp);

        if (ret_val <= 0) {
          LOG_ERROR("Could not write Max Delimiter to file header: %s",
                    strerror(errno));
          fclose(fp);
          continue;
        }
      }

      fclose(fp);

      // TODO update max_delimiter here in this constructor
      LogFile *new_log_file =
          new LogFile(NULL, file->d_name, -1, version_number,
                      temp_max_log_id_file, temp_max_delimiter_file);
      this->log_files_.push_back(new_log_file);
    }
  }
  closedir(dirp);

  int num_log_files;
  num_log_files = this->log_files_.size();

  LOG_INFO("The number of log files found: %d", num_log_files);

  std::sort(this->log_files_.begin(), this->log_files_.end(),
            CompareByLogNumber);

  if (num_log_files) {
    // @abj please follow CamelCase convention for function name :)
    // @haibinl haha gotcha :P old habits die hard :(
    int max_num = ExtractNumberFromFileName(
        this->log_files_[num_log_files - 1]->GetLogFileName().c_str());
    LOG_INFO("Got maximum log file version as %d", max_num);
    this->log_file_counter_ = ++max_num;
  } else {
    this->log_file_counter_ = 0;
  }
}

void WriteAheadFrontendLogger::CreateNewLogFile(bool close_old_file) {
  if (test_mode_) {
    return;
  }

  int new_file_num;
  std::string new_file_name;
  cid_t default_commit_id = 0, default_delimiter = 0;
  struct stat log_stats;
  int fd;

  new_file_num = log_file_counter_;

  if (close_old_file) {  // must close last opened file
    int file_list_size = this->log_files_.size();

    if (file_list_size != 0) {
      // TODO check return values of all these operations!
      fseek(this->log_files_[file_list_size - 1]->GetFilePtr(), 0, SEEK_SET);

      fwrite((void *)&(this->max_log_id_file), sizeof(this->max_log_id_file), 1,
             this->log_files_[file_list_size - 1]->GetFilePtr());

      this->log_files_[file_list_size - 1]->SetMaxLogId(this->max_log_id_file);
      LOG_INFO("MaxLogID of the last closed file is %d",
               (int)this->max_log_id_file);

      fwrite((void *)&(this->max_delimiter_file),
             sizeof(this->max_delimiter_file), 1,
             this->log_files_[file_list_size - 1]->GetFilePtr());

      this->log_files_[file_list_size - 1]->SetMaxDelimiter(
          this->max_delimiter_file);
      LOG_INFO("MaxDelimiter of the last closed file is %d",
               (int)this->max_delimiter_file);

      this->max_log_id_file = 0;     // reset
      this->max_delimiter_file = 0;  // reset

      fd = fileno(this->log_files_[file_list_size - 1]->GetFilePtr());

      fstat(fd, &log_stats);
      this->log_file_size = log_stats.st_size;

      LOG_INFO("The log file to be closed has size %d",
               (int)this->log_file_size);

      this->log_files_[file_list_size - 1]->SetLogFileSize(this->log_file_size);

      fclose(this->log_files_[file_list_size - 1]->GetFilePtr());

      this->log_files_[file_list_size - 1]->SetFilePtr(nullptr);

      this->log_files_[file_list_size - 1]->SetLogFileFD(-1);  // invalidate
    }
  }

  LOG_INFO("new_file_num is %d", new_file_num);

  new_file_name = this->GetFileNameFromVersion(new_file_num);

  FILE *log_file = fopen(new_file_name.c_str(), "wb");
  if (log_file == NULL) {
    LOG_ERROR("log_file is NULL");
    return;
  }

  // TODO what if we fail here? The next file may have garbage in the header
  // now set the first 8 bytes to 0 - this is for the max_log id in this file
  fwrite((void *)&default_commit_id, sizeof(default_commit_id), 1, log_file);

  // now set the next 8 bytes to 0 - this is for the max delimiter in this file
  fwrite((void *)&default_delimiter, sizeof(default_delimiter), 1, log_file);

  this->log_file = log_file;

  int log_file_fd = fileno(log_file);

  if (log_file_fd == -1) {
    LOG_ERROR("log_file_fd is -1");
  }

  this->log_file_fd = log_file_fd;
  LOG_INFO("log_file_fd of newly created file is %d", this->log_file_fd);

  LogFile *new_log_file_object =
      new LogFile(log_file, new_file_name, log_file_fd, new_file_num, 0, 0);

  this->log_files_.push_back(new_log_file_object);

  this->log_file_size = 0;

  log_file_counter_++;  // finally, increment log_file_counter_
  LOG_INFO("log_file_counter is %d", log_file_counter_);
}

bool WriteAheadFrontendLogger::FileSwitchCondIsTrue() {
  struct stat stat_buf;
  if (this->log_file_fd == -1) return false;

  fstat(this->log_file_fd, &stat_buf);
  this->log_file_size = stat_buf.st_size;
  return stat_buf.st_size > LOG_FILE_SWITCH_LIMIT;
}

void WriteAheadFrontendLogger::OpenNextLogFile() {
  cid_t temp_max_log_id_file, temp_max_delimiter_file;

  if (this->log_files_.size() == 0) {  // no log files, fresh start
    LOG_INFO("Size of log files list is 0.");
    this->log_file_fd = -1;
    this->log_file = NULL;
    this->log_file_size = 0;
    return;
  }

  if (this->log_file_cursor_ >= (int)this->log_files_.size()) {
    LOG_INFO("Cursor has reached the end. No more log files to read from.");
    this->log_file_fd = -1;
    this->log_file = NULL;
    this->log_file_size = 0;
    return;
  }

  if (this->log_file_cursor_ != 0)  // close old file
  {
    LOG_INFO("Closing last opened file");
    fclose(log_file);
  }

  // open the next file
  this->log_file =
      fopen(this->GetFileNameFromVersion(
                      this->log_files_[this->log_file_cursor_]->GetLogNumber())
                .c_str(),
            "rb");

  if (this->log_file == NULL) {
    LOG_ERROR("Couldn't open next log file");
    this->log_file_fd = -1;
    this->log_file = NULL;
    this->log_file_size = 0;
    return;
  } else {
    LOG_INFO("Opened new log file for recovery");
  }

  this->log_file_fd = fileno(this->log_file);
  LOG_INFO("FD of opened file is %d", (int)this->log_file_fd);

  // Skip first 8 bytes of max commit id
  size_t read_size = fread((void *)&temp_max_log_id_file,
                           sizeof(temp_max_log_id_file), 1, this->log_file);
  if (read_size != 1) {
    LOG_ERROR(
        "Read failed after opening file %s",
        this->GetFileNameFromVersion(
                  this->log_files_[this->log_file_cursor_]->GetLogNumber())
            .c_str());
  }

  LOG_INFO("On startup: MaxLogId of this file is %d",
           (int)temp_max_log_id_file);

  // Skip next 8 bytes of max delimiter
  read_size = fread((void *)&temp_max_delimiter_file,
                    sizeof(temp_max_delimiter_file), 1, this->log_file);
  if (read_size != 1) {
    LOG_ERROR(
        "Read failed after opening file %s",
        this->GetFileNameFromVersion(
                  this->log_files_[this->log_file_cursor_]->GetLogNumber())
            .c_str());
  }

  LOG_INFO("On startup: MaxDelimiter of this file is %d",
           (int)temp_max_delimiter_file);

  struct stat stat_buf;

  fstat(this->log_file_fd, &stat_buf);
  this->log_file_size = stat_buf.st_size;

  this->log_file_cursor_++;
  LOG_INFO("Cursor is now %d", (int)this->log_file_cursor_);
}

void WriteAheadFrontendLogger::TruncateLog(cid_t truncate_log_id) {
  int return_val;

  // delete stale log files except the one currently being used
  for (int i = 0; i < (int)this->log_files_.size() - 1; i++) {
    if (truncate_log_id >= this->log_files_[i]->GetMaxLogId()) {
      return_val = remove(this->log_files_[i]->GetLogFileName().c_str());
      if (return_val != 0) {
        LOG_ERROR("Couldn't delete log file: %s error: %s",
                  this->log_files_[i]->GetLogFileName().c_str(),
                  strerror(errno));
      }
      // remove entry from list anyway
      delete this->log_files_[i];
      this->log_files_.erase(this->log_files_.begin() + i);
      i--;  // update cursor
    }
  }
}

void WriteAheadFrontendLogger::InitLogDirectory() {
  int return_val;

  return_val = mkdir(this->peloton_log_directory.c_str(), 0700);
  LOG_INFO("Log directory is: %s", peloton_log_directory.c_str());

  if (return_val == 0) {
    LOG_INFO("Created Log directory successfully");
  } else if (errno == EEXIST) {
    LOG_INFO("Log Directory already exists");
  } else {
    LOG_ERROR("Creating log directory failed: %s", strerror(errno));
  }
}

void WriteAheadFrontendLogger::SetLogDirectory(char *arg
                                               __attribute__((unused))) {
  LOG_INFO("%s", arg);
}

std::string WriteAheadFrontendLogger::GetFileNameFromVersion(int version) {
  return std::string(this->peloton_log_directory.c_str()) + "/" +
         LOG_FILE_PREFIX + std::to_string(version) + LOG_FILE_SUFFIX;
}

std::pair<cid_t, cid_t>
WriteAheadFrontendLogger::ExtractMaxLogIdAndMaxDelimFromLogFileRecords(
    FILE *log_file) {
  bool reached_end_of_file = false;
  int fd;
  struct stat log_stats;
  cid_t max_log_id_so_far = 0, max_delim_so_far = 0;
  int log_file_size;

  fd = fileno(log_file);

  fstat(fd, &log_stats);
  log_file_size = log_stats.st_size;

  while (reached_end_of_file == false) {
    // Read the first byte to identify log record type
    // If that is not possible, then wrap up recovery
    auto record_type = GetNextLogRecordType(log_file, log_file_size);

    cid_t commit_id = INVALID_CID;

    TupleRecord *tuple_record;

    switch (record_type) {
      case LOGRECORD_TYPE_TRANSACTION_BEGIN:
      case LOGRECORD_TYPE_TRANSACTION_COMMIT:
      case LOGRECORD_TYPE_ITERATION_DELIMITER: {
        // Check for torn log write
        TransactionRecord txn_rec(record_type);
        if (ReadTransactionRecordHeader(txn_rec, log_file, log_file_size) ==
            false) {
          return std::pair<cid_t, cid_t>(UINT64_MAX, UINT64_MAX);
        }
        commit_id = txn_rec.GetTransactionId();
        if (commit_id > max_log_id_so_far) max_log_id_so_far = commit_id;

        if (record_type == LOGRECORD_TYPE_ITERATION_DELIMITER) {
          if (commit_id > max_delim_so_far) max_delim_so_far = commit_id;
        }
        break;
      }
      case LOGRECORD_TYPE_WAL_TUPLE_INSERT:
      case LOGRECORD_TYPE_WAL_TUPLE_UPDATE: {
        tuple_record = new TupleRecord(record_type);

        if (ReadTupleRecordHeader(*tuple_record, log_file, log_file_size) ==
            false) {
          LOG_ERROR("Could not read tuple record header.");
          delete tuple_record;
          return std::pair<cid_t, cid_t>(UINT64_MAX, UINT64_MAX);
        }

        auto cid = tuple_record->GetTransactionId();

        if (cid > max_log_id_so_far) max_log_id_so_far = cid;

        auto table = GetTable(*tuple_record);
        if (!table) {
          SkipTupleRecordBody(log_file, log_file_size);
          delete tuple_record;
          continue;
        }

        // Read off the tuple record body from the log
        ReadTupleRecordBody(table->GetSchema(), recovery_pool, log_file,
                            log_file_size);
        delete tuple_record;

        break;
      }
      case LOGRECORD_TYPE_WAL_TUPLE_DELETE: {
        tuple_record = new TupleRecord(record_type);

        if (ReadTupleRecordHeader(*tuple_record, log_file, log_file_size) ==
            false) {
          delete tuple_record;
          return std::pair<cid_t, cid_t>(UINT64_MAX, UINT64_MAX);
        }

        auto cid = tuple_record->GetTransactionId();

        if (cid > max_log_id_so_far) max_log_id_so_far = cid;
        delete tuple_record;
        break;
      }
      default:
        reached_end_of_file = true;
        break;
    }
  }
  return std::pair<cid_t, cid_t>(max_log_id_so_far, max_delim_so_far);
}

void WriteAheadFrontendLogger::SetLoggerID(int id) {
  this->logger_id = id;
  this->peloton_log_directory += std::to_string(id);
}

void WriteAheadFrontendLogger::UpdateMaxDelimiterForRecovery() {
  // this method must update the max delimiter id to be used for recovery
  int num_log_files = log_files_.size();
  cid_t max_delimiter_last_file;

  if (num_log_files == 0) {
    return;  // no delimiter, default is 0
  }

  max_delimiter_last_file = log_files_[num_log_files - 1]->GetMaxDelimiter();

  if (max_delimiter_last_file != 0) {
    // found a delimiter in the last file! use it to update max delimiter for
    // recovery
    max_delimiter_for_recovery = max_delimiter_last_file;
    return;
  }

  // we didn't find a delimiter in the last file

  if (num_log_files == 1) {
    return;  // no other file to pick up delimiter from, return
  }

  // take delimiter from the last-but-one file!
  max_delimiter_for_recovery = log_files_[num_log_files - 2]->GetMaxDelimiter();
}

}  // namespace logging
}  // namespace peloton<|MERGE_RESOLUTION|>--- conflicted
+++ resolved
@@ -80,12 +80,6 @@
 /**
  * @brief Open logfile and file descriptor
  */
-<<<<<<< HEAD
-=======
-WriteAheadFrontendLogger::WriteAheadFrontendLogger() {
-  logging_type = LOGGING_TYPE_NVM_WAL;
->>>>>>> 71d39452
-
 WriteAheadFrontendLogger::WriteAheadFrontendLogger()
     : WriteAheadFrontendLogger(false) {}
 
@@ -95,7 +89,7 @@
 
 WriteAheadFrontendLogger::WriteAheadFrontendLogger(bool for_testing)
     : test_mode_(for_testing) {
-  logging_type = LOGGING_TYPE_DRAM_NVM;
+  logging_type = LOGGING_TYPE_NVM_WAL;
 
   // allocate pool
   recovery_pool = new VarlenPool(BACKEND_TYPE_MM);
