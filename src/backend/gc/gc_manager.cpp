--- conflicted
+++ resolved
@@ -89,16 +89,9 @@
       }
     }
 
-<<<<<<< HEAD
     // Next, we check if any possible garbage is actually garbage
     // every time we garbage collect at most 1000 tuples.
     for (size_t i = 0; i < MAX_TUPLES_PER_GC; ++i) {
-=======
-      if (tuple_metadata.tuple_end_cid < max_cid) {
-        // Now that we know we need to recycle tuple, we need to delete all
-        // tuples from the indexes to which it belongs as well.
->>>>>>> 66e26e48
-
         TupleMetadata tuple_metadata;
           // if there's no more tuples in the queue, then break.
         if (possibly_free_list_.Pop(tuple_metadata) == false) {
