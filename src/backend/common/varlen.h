--- conflicted
+++ resolved
@@ -29,28 +29,24 @@
  * containing the actual string to be moved around as the result of
  * compaction.
  */
-class Varlen {
- public:
-  /// Create and return a new Varlen object which points to an
-  /// allocated memory block of the requested size. The caller
-  /// may provide an optional Pool from which the memory (and
-  /// the memory for the Varlen object itself) will be
-  /// allocated, intended for temporary strings. If no Pool
-  /// object is provided, the Varlen and the string memory will be
-  /// allocated out of the ThreadLocalPool.
-  static Varlen* Create(std::size_t size, Pool* dataPool = NULL);
+class Varlen{
+public:
+	/// Create and return a new Varlen object which points to an
+	/// allocated memory block of the requested size. The caller
+	/// may provide an optional Pool from which the memory (and
+	/// the memory for the Varlen object itself) will be
+	/// allocated, intended for temporary strings. If no Pool
+	/// object is provided, the Varlen and the string memory will be
+	/// allocated out of the ThreadLocalPool.
+	static Varlen* Create(std::size_t size, Pool* dataPool = NULL);
 
-  /// Destroy the given Varlen object and free any memory, if
-  /// any, allocated from pools to store the object.
-  /// varlen must have been allocated and returned by a call to
-  /// Varlen::create() and must not have been created in a
-  /// temporary Pool
-  static void Destroy(Varlen* varlen);
+	/// Destroy the given Varlen object and free any memory, if
+	/// any, allocated from pools to store the object.
+	/// varlen must have been allocated and returned by a call to
+	/// Varlen::create() and must not have been created in a
+	/// temporary Pool
+	static void Destroy(Varlen* varlen);
 
-<<<<<<< HEAD
-  char* Get();
-  const char* Get() const;
-=======
 	/**
 	 * @brief Clone (deep copy) the source Varlen in the provided data pool.
 	 */
@@ -58,24 +54,23 @@
 
 	char* Get();
 	const char* Get() const;
->>>>>>> 8b1b1f57
 
- private:
-  Varlen(std::size_t size);
-  Varlen(std::size_t size, Pool* dataPool);
-  ~Varlen();
+private:
+	Varlen(std::size_t size);
+	Varlen(std::size_t size, Pool* dataPool);
+	~Varlen();
 
-  /// Callback used via the back-pointer in order to update the
-  /// pointer to the memory backing this string reference
-  void UpdateStringLocation(void* location);
+	/// Callback used via the back-pointer in order to update the
+	/// pointer to the memory backing this string reference
+	void UpdateStringLocation(void* location);
 
-  void SetBackPtr();
+	void SetBackPtr();
 
-  std::size_t varlen_size;
+	std::size_t varlen_size;
 
-  bool varlen_temp_pool;
+	bool varlen_temp_pool;
 
-  char* varlen_string_ptr;
+	char* varlen_string_ptr;
 };
 
 }  // End peloton namespace