//===----------------------------------------------------------------------===//
//
//                         Peloton
//
// value.cpp
//
// Identification: src/backend/common/value.cpp
//
// Copyright (c) 2015-16, Carnegie Mellon University Database Group
//
//===----------------------------------------------------------------------===//

#include "backend/common/value.h"
#include "backend/common/logger.h"
#include "backend/common/macros.h"
#include "backend/common/stl_friendly_value.h"
#include "backend/expression/function_expression.h"

#include <cstdio>
#include <sstream>
#include <algorithm>
#include <set>

namespace peloton {

/**
 * Public constructor that initializes to an Value that is unusable
 * with other Values.  Useful for declaring storage for an Value.
 */
Value::Value() {
  PL_MEMSET(m_data, 0, 16);
  SetValueType(VALUE_TYPE_INVALID);
  m_sourceInlined = true;
  m_cleanUp = true;
}

/**
 * Private constructor that initializes storage and the specifies the type of
 * value
 * that will be stored in this instance
 */
Value::Value(const ValueType type) {
  PL_MEMSET(m_data, 0, 16);
  SetValueType(type);
  m_sourceInlined = true;
  m_cleanUp = true;
}

/* Objects may have storage allocated for them.
 * Release memory associated to object type Values */
Value::~Value() {
  if (m_sourceInlined == true || m_cleanUp == false) {
    return;
  }

  switch (GetValueType()) {
    case VALUE_TYPE_VARCHAR:
    case VALUE_TYPE_VARBINARY:
    case VALUE_TYPE_ARRAY: {
      Varlen *sref = *reinterpret_cast<Varlen *const *>(m_data);
      if (sref != NULL) {
        delete sref;
      }
    } break;

    default:
      return;
  }
}

Value &Value::operator=(const Value &other) {
  // protect against invalid self-assignment
  if (this != &other) {
    m_sourceInlined = other.m_sourceInlined;
    m_valueType = other.m_valueType;
    m_cleanUp = true;
    std::copy(other.m_data, other.m_data + 16, m_data);

    // Deep copy if needed
    if (m_sourceInlined == false && other.IsNull() == false) {
      switch (m_valueType) {
        case VALUE_TYPE_VARBINARY:
        case VALUE_TYPE_VARCHAR:
        case VALUE_TYPE_ARRAY: {
          Varlen *src_sref = *reinterpret_cast<Varlen *const *>(other.m_data);
          Varlen *new_sref = Varlen::Clone(*src_sref, nullptr);

          // TODO: Fix memory leak problem.
          // If a varchar value having been assigned chars.
          // = will replace old value without release,
          // which is memory leak.
          SetObjectValue(new_sref);
        } break;

        default:
          break;
      }
    }
  }

  // by convention, always return *this
  return *this;
}

Value::Value(const Value &other) {
  m_sourceInlined = other.m_sourceInlined;
  m_valueType = other.m_valueType;
  m_cleanUp = true;
  std::copy(other.m_data, other.m_data + 16, m_data);

  // Deep copy if needed
  if (m_sourceInlined == false && other.IsNull() == false) {
    switch (m_valueType) {
      case VALUE_TYPE_VARBINARY:
      case VALUE_TYPE_VARCHAR:
      case VALUE_TYPE_ARRAY: {
        Varlen *src_sref = *reinterpret_cast<Varlen *const *>(other.m_data);
        Varlen *new_sref = Varlen::Clone(*src_sref, nullptr);

        SetObjectValue(new_sref);
      } break;

      default:
        break;
    }
  }
}

Value Value::Clone(const Value &src,
                   VarlenPool *varlen_pool UNUSED_ATTRIBUTE) {
  Value rv = src;

  return rv;
}

Value Value::CastAs(ValueType type) const {
  LOG_TRACE("Converting from %s to %s",
            ValueTypeToString(GetValueType()).c_str(),
            ValueTypeToString(type).c_str());
  if (GetValueType() == type) {
    return *this;
  }
  if (IsNull()) {
    return GetNullValue(type);
  }

  switch (type) {
    case VALUE_TYPE_TINYINT:
      return CastAsTinyInt();
    case VALUE_TYPE_SMALLINT:
      return CastAsSmallInt();
    case VALUE_TYPE_INTEGER:
      return CastAsInteger();
    case VALUE_TYPE_BIGINT:
      return CastAsBigInt();
    case VALUE_TYPE_DATE:
      return CastAsInteger();
    case VALUE_TYPE_TIMESTAMP:
      return CastAsTimestamp();
    case VALUE_TYPE_REAL:
    case VALUE_TYPE_DOUBLE:
      return CastAsDouble();
    case VALUE_TYPE_VARCHAR:
      return CastAsString();
    case VALUE_TYPE_VARBINARY:
      return CastAsBinary();
    case VALUE_TYPE_DECIMAL:
      return CastAsDecimal();
    default:
      std::string message =
          "Type not a recognized type for casting : " +
          std::to_string(type);
      throw Exception(message);
  }
}

/** Reformat an object-typed value from its inlined form to its
 *  allocated out-of-line form, for use with a wider/widened tuple
 *  column.  Use the pool specified by the Caller, or the temp string
 *  pool if none was supplied. **/
void Value::AllocateObjectFromInlinedValue(VarlenPool *pool) {
  if (m_valueType == VALUE_TYPE_NULL || m_valueType == VALUE_TYPE_INVALID) {
    return;
  }
  PL_ASSERT(m_valueType == VALUE_TYPE_VARCHAR ||
         m_valueType == VALUE_TYPE_VARBINARY);
  PL_ASSERT(m_sourceInlined);

  if (IsNull()) {
    *reinterpret_cast<void **>(m_data) = NULL;
    // SerializeToTupleStorage fusses about this flag being Set, even for NULLs
    SetSourceInlined(false);
    return;
  }

  // When an object is inlined, m_data is a direct pointer into a tuple's
  // storage area.
  char *source = *reinterpret_cast<char **>(m_data);

  // When it isn't inlined, m_data must contain a pointer to a Varlen object
  // that contains that same data in that same format.

  int32_t length = GetObjectLengthWithoutNull();
  // inlined objects always have a minimal (1-byte) length field.
  Varlen *sref = Varlen::Create(length + SHORT_OBJECT_LENGTHLENGTH, pool);
  char *storage = sref->Get();
  // Copy length and value into the allocated out-of-line storage
  PL_MEMCPY(storage, source, length + SHORT_OBJECT_LENGTHLENGTH);
  SetObjectValue(sref);
  SetSourceInlined(false);
  SetCleanUp(false);
}

/** Deep copy an outline object-typed value from its current allocated pool,
 *  allocate the new outline object in the global temp string pool instead.
 *  The Caller needs to deallocate the original outline space for the object,
 *  probably by purging the pool that contains it.
 *  This function is used in the aggregate function for MIN/MAX functions.
 *  **/
void Value::AllocateObjectFromOutlinedValue() {
  if (m_valueType == VALUE_TYPE_NULL || m_valueType == VALUE_TYPE_INVALID) {
    return;
  }
  PL_ASSERT(m_valueType == VALUE_TYPE_VARCHAR ||
         m_valueType == VALUE_TYPE_VARBINARY);
  PL_ASSERT(!m_sourceInlined);

  if (IsNull()) {
    *reinterpret_cast<void **>(m_data) = NULL;
    return;
  }

  // Get the outline data
  const char *source = (*reinterpret_cast<Varlen *const *>(m_data))->Get();

  const int32_t length = GetObjectLengthWithoutNull() + GetObjectLengthLength();
  Varlen *sref = Varlen::Create(length, nullptr);
  char *storage = sref->Get();
  // Copy the value into the allocated out-of-line storage
  PL_MEMCPY(storage, source, length);
  SetObjectValue(sref);
  SetSourceInlined(false);
  SetCleanUp(false);
}

Value Value::GetAllocatedValue(ValueType type, const char *value, size_t size,
                               VarlenPool *varlen_pool) {
  Value retval(type);
  char *storage = retval.AllocateValueStorage((int32_t)size, varlen_pool);
  PL_MEMCPY(storage, value, (int32_t)size);
  retval.SetSourceInlined(false);
  retval.SetCleanUp(varlen_pool == nullptr);
  return retval;
}

char *Value::AllocateValueStorage(int32_t length, VarlenPool *varlen_pool) {
  // This unSets the Value's null tag and returns the length of the length.
  const int8_t lengthLength = SetObjectLength(length);
  const int32_t minLength = length + lengthLength;
  Varlen *sref = Varlen::Create(minLength, varlen_pool);
  char *storage = sref->Get();
  SetObjectLengthToLocation(length, storage);
  storage += lengthLength;
  SetObjectValue(sref);
  return storage;
}

/**
 * Initialize a Value of the specified type from the tuple storage area
 * provided. If this is an Object type then the third argument indicates
 * whether the object is stored in the tuple inline.
 */
Value Value::InitFromTupleStorage(const void *storage, ValueType type,
                                  bool isInlined) {
  Value retval(type);
  switch (type) {
    case VALUE_TYPE_INTEGER:
      if ((retval.GetInteger() = *reinterpret_cast<const int32_t *>(storage)) ==
          INT32_NULL) {
        retval.tagAsNull();
      }
      break;
    case VALUE_TYPE_BIGINT:
      if ((retval.GetBigInt() = *reinterpret_cast<const int64_t *>(storage)) ==
          INT64_NULL) {
        retval.tagAsNull();
      }
      break;
    case VALUE_TYPE_REAL:
    case VALUE_TYPE_DOUBLE:
      if ((retval.GetDouble() = *reinterpret_cast<const double *>(storage)) <=
          DOUBLE_NULL) {
        retval.tagAsNull();
      }
      break;
    case VALUE_TYPE_VARCHAR:
    case VALUE_TYPE_VARBINARY: {
      // Potentially non-inlined type requires special handling
      if (isInlined) {
        // If it is inlined the storage area contains the actual data so copy a
        // reference
        // to the storage area
        const char *inline_data = reinterpret_cast<const char *>(storage);
        *reinterpret_cast<const char **>(retval.m_data) = inline_data;
        retval.SetSourceInlined(true);
        /**
         * If a string is inlined in its storage location there will be no
         * pointer to
         * check for NULL. The length preceding value must be used instead.
         */
        if ((inline_data[0] & OBJECT_NULL_BIT) != 0) {
          retval.tagAsNull();
          break;
        }
        int length = inline_data[0];
        retval.SetObjectLength(length);  // this unSets the null tag.
        break;
      }

      // If it isn't inlined the storage area contains a pointer to the
      // Varlen object containing the string's memory
      Varlen *sref = *reinterpret_cast<Varlen **>(const_cast<void *>(storage));
      *reinterpret_cast<Varlen **>(retval.m_data) = sref;
      // If the Varlen pointer is null, that's because this
      // was a null value; otherwise Get the right char* from the Varlen
      if (sref == NULL) {
        retval.tagAsNull();
        break;
      }

      // Cache the object length in the Value.

      /* The format for a length preceding value is a 1-byte short
       *representation
       * with the the 7th bit used to indicate a null value and the 8th bit used
       * to indicate that this is part of a long representation and that 3 bytes
       * follow. 6 bits are available to represent length for a maximum length
       * of 63 bytes representable with a single byte length. 30 bits are
       *available
       * when the continuation bit is Set and 3 bytes follow.
       *
       * The value is converted to network byte order so that the code
       * will always know which byte contains the most signficant digits.
       */

      /*
       * Generated mask that removes the null and continuation bits
       * from a single byte length value
       */
      const char mask =
          ~static_cast<char>(OBJECT_NULL_BIT | OBJECT_CONTINUATION_BIT);

      char *data = sref->Get();
      int32_t length = 0;
      if ((data[0] & OBJECT_CONTINUATION_BIT) != 0) {
        char numberBytes[4];
        numberBytes[0] = static_cast<char>(data[0] & mask);
        numberBytes[1] = data[1];
        numberBytes[2] = data[2];
        numberBytes[3] = data[3];
        length = ntohl(*reinterpret_cast<int32_t *>(numberBytes));
      } else {
        length = data[0] & mask;
      }

      retval.SetObjectLength(length);  // this unSets the null tag.
      retval.SetSourceInlined(false);
      retval.SetCleanUp(false);
      break;
    }
    case VALUE_TYPE_DATE:
      if ((retval.GetDate() = *reinterpret_cast<const int32_t *>(storage)) ==
          INT32_NULL) {
        retval.tagAsNull();
      }
      break;
    case VALUE_TYPE_TIMESTAMP:
      if ((retval.GetTimestamp() =
               *reinterpret_cast<const int64_t *>(storage)) == INT64_NULL) {
        retval.tagAsNull();
      }
      break;
    case VALUE_TYPE_TINYINT:
      if ((retval.GetTinyInt() = *reinterpret_cast<const int8_t *>(storage)) ==
          INT8_NULL) {
        retval.tagAsNull();
      }
      break;
    case VALUE_TYPE_SMALLINT:
      if ((retval.GetSmallInt() =
               *reinterpret_cast<const int16_t *>(storage)) == INT16_NULL) {
        retval.tagAsNull();
      }
      break;
    case VALUE_TYPE_DECIMAL: {
      PL_MEMCPY(retval.m_data, storage, sizeof(TTInt));
      break;
    }
    default:
      throw Exception("Value::InitFromTupleStorage() invalid column type " +
                      ValueTypeToString(type));
      /* no break */
  }

  return retval;
}

// For x<op>y where x is an integer,
// promote x and y to s_intPromotionTable[y]
ValueType Value::s_intPromotionTable[] = {
    VALUE_TYPE_INVALID,  // 0 invalid
    VALUE_TYPE_NULL,     // 1 null
    VALUE_TYPE_INVALID,  // 2 <unused>
    VALUE_TYPE_BIGINT,   // 3 tinyint
    VALUE_TYPE_BIGINT,   // 4 smallint
    VALUE_TYPE_BIGINT,   // 5 integer
    VALUE_TYPE_BIGINT,   // 6 bigint
    VALUE_TYPE_INVALID,  // 7 <unused>
    VALUE_TYPE_DOUBLE,   // 8 double
    VALUE_TYPE_INVALID,  // 9 varchar
    VALUE_TYPE_INVALID,  // 10 <unused>
    VALUE_TYPE_BIGINT,   // 11 timestamp
    // 12 - 21 unused
    VALUE_TYPE_INVALID, VALUE_TYPE_INVALID, VALUE_TYPE_INVALID,
    VALUE_TYPE_INVALID, VALUE_TYPE_INVALID, VALUE_TYPE_INVALID,
    VALUE_TYPE_INVALID, VALUE_TYPE_INVALID, VALUE_TYPE_INVALID,
    VALUE_TYPE_INVALID,
    VALUE_TYPE_DECIMAL,  // 22 decimal
    VALUE_TYPE_INVALID,  // 23 boolean
    VALUE_TYPE_INVALID,  // 24 address
};

// for x<op>y where x is a double
// promote x and y to s_doublePromotionTable[y]
ValueType Value::s_doublePromotionTable[] = {
    VALUE_TYPE_INVALID,  // 0 invalid
    VALUE_TYPE_NULL,     // 1 null
    VALUE_TYPE_INVALID,  // 2 <unused>
    VALUE_TYPE_DOUBLE,   // 3 tinyint
    VALUE_TYPE_DOUBLE,   // 4 smallint
    VALUE_TYPE_DOUBLE,   // 5 integer
    VALUE_TYPE_DOUBLE,   // 6 bigint
    VALUE_TYPE_INVALID,  // 7 <unused>
    VALUE_TYPE_DOUBLE,   // 8 double
    VALUE_TYPE_INVALID,  // 9 varchar
    VALUE_TYPE_INVALID,  // 10 <unused>
    VALUE_TYPE_DOUBLE,   // 11 timestamp
    // 12 - 21 unused.
    VALUE_TYPE_INVALID, VALUE_TYPE_INVALID, VALUE_TYPE_INVALID,
    VALUE_TYPE_INVALID, VALUE_TYPE_INVALID, VALUE_TYPE_INVALID,
    VALUE_TYPE_INVALID, VALUE_TYPE_INVALID, VALUE_TYPE_INVALID,
    VALUE_TYPE_INVALID,
    VALUE_TYPE_DOUBLE,   // 22 decimal
    VALUE_TYPE_INVALID,  // 23 boolean
    VALUE_TYPE_INVALID,  // 24 address
};

// for x<op>y where x is a decimal
// promote x and y to s_decimalPromotionTable[y]
ValueType Value::s_decimalPromotionTable[] = {
    VALUE_TYPE_INVALID,  // 0 invalid
    VALUE_TYPE_NULL,     // 1 null
    VALUE_TYPE_INVALID,  // 2 <unused>
    VALUE_TYPE_DECIMAL,  // 3 tinyint
    VALUE_TYPE_DECIMAL,  // 4 smallint
    VALUE_TYPE_DECIMAL,  // 5 integer
    VALUE_TYPE_DECIMAL,  // 6 bigint
    VALUE_TYPE_INVALID,  // 7 <unused>
    VALUE_TYPE_DOUBLE,   // 8 double
    VALUE_TYPE_INVALID,  // 9 varchar
    VALUE_TYPE_INVALID,  // 10 <unused>
    VALUE_TYPE_DECIMAL,  // 11 timestamp
    // 12 - 21 unused. ick.
    VALUE_TYPE_INVALID, VALUE_TYPE_INVALID, VALUE_TYPE_INVALID,
    VALUE_TYPE_INVALID, VALUE_TYPE_INVALID, VALUE_TYPE_INVALID,
    VALUE_TYPE_INVALID, VALUE_TYPE_INVALID, VALUE_TYPE_INVALID,
    VALUE_TYPE_INVALID,
    VALUE_TYPE_DECIMAL,  // 22 decimal
    VALUE_TYPE_INVALID,  // 23 boolean
    VALUE_TYPE_INVALID,  // 24 address
};

TTInt Value::s_maxDecimalValue(
    "9999999999"  // 10 digits
    "9999999999"  // 20 digits
    "9999999999"  // 30 digits
    "99999999");  // 38 digits

TTInt Value::s_minDecimalValue(
    "-9999999999"  // 10 digits
    "9999999999"   // 20 digits
    "9999999999"   // 30 digits
    "99999999");   // 38 digits

const double Value::s_gtMaxDecimalAsDouble = 1E26;
const double Value::s_ltMinDecimalAsDouble = -1E26;

TTInt Value::s_maxInt64AsDecimal(TTInt(INT64_MAX) * kMaxScaleFactor);
TTInt Value::s_minInt64AsDecimal(TTInt(-INT64_MAX) * kMaxScaleFactor);

/*
 * Produce a debugging string describing an Value.
 */
const std::string Value::GetInfo() const {
  const ValueType type = GetValueType();
  if (IsNull()) {
    return "<NULL>";
  }
  std::ostringstream buffer;
  std::string out_val;

  const char *ptr;
  int64_t addr;
  buffer << ValueTypeToString(type) << "::";
  switch (type) {
    case VALUE_TYPE_BOOLEAN:
      buffer << (GetBoolean() ? "true" : "false");
      break;
    case VALUE_TYPE_TINYINT:
      buffer << static_cast<int32_t>(GetTinyInt());
      break;
    case VALUE_TYPE_SMALLINT:
      buffer << GetSmallInt();
      break;
    case VALUE_TYPE_DATE:
    case VALUE_TYPE_INTEGER:
      buffer << GetInteger();
      break;
    case VALUE_TYPE_BIGINT:
    case VALUE_TYPE_TIMESTAMP:
      buffer << GetBigInt();
      break;
    case VALUE_TYPE_REAL:
    case VALUE_TYPE_DOUBLE:
      buffer << GetDouble();
      break;
    case VALUE_TYPE_VARCHAR:
      ptr = reinterpret_cast<const char *>(GetObjectValueWithoutNull());
      addr = reinterpret_cast<int64_t>(ptr);
      out_val = std::string(ptr, GetObjectLengthWithoutNull());
      buffer << "[" << GetObjectLengthWithoutNull() << "]";
      buffer << "\"" << out_val << "\"[@" << addr << "]";
      break;
    case VALUE_TYPE_VARBINARY:
      ptr = reinterpret_cast<const char *>(GetObjectValueWithoutNull());
      addr = reinterpret_cast<int64_t>(ptr);
      out_val = std::string(ptr, GetObjectLengthWithoutNull());
      buffer << "[" << GetObjectLengthWithoutNull() << "]";
      buffer << "-bin[@" << addr << "]";
      break;
    case VALUE_TYPE_DECIMAL:
      buffer << CreateStringFromDecimal();
      break;
    default:
      buffer << "(no details)";
      break;
  }

  return buffer.str();
}

/**
 * Serialize sign and value using radix point (no exponent).
 */
std::string Value::CreateStringFromDecimal() const {
  PL_ASSERT(!IsNull());
  std::ostringstream buffer;
  TTInt scaledValue = GetDecimal();
  if (scaledValue.IsSign()) {
    buffer << '-';
  }
  TTInt whole(scaledValue);
  TTInt fractional(scaledValue);
  whole /= Value::kMaxScaleFactor;
  fractional %= Value::kMaxScaleFactor;
  if (whole.IsSign()) {
    whole.ChangeSign();
  }
  buffer << whole.ToString(10);
  buffer << '.';
  if (fractional.IsSign()) {
    fractional.ChangeSign();
  }
  std::string fractionalString = fractional.ToString(10);
  for (int ii = static_cast<int>(fractionalString.size());
       ii < Value::kMaxDecScale; ii++) {
    buffer << '0';
  }
  buffer << fractionalString;
  return buffer.str();
}

/**
 *   Set a decimal value from a serialized representation
 *   This function does not handle scientific notation string, Java planner
 * should convert that to plan string first.
 */
void Value::CreateDecimalFromString(const std::string &txt) {
  if (txt.length() == 0) {
    throw SerializationException("Empty string provided");
  }
  bool setSign = false;
  if (txt[0] == '-') {
    setSign = true;
  }

  /**
   * Check for invalid characters
   */
  for (int ii = (setSign ? 1 : 0); ii < static_cast<int>(txt.size()); ii++) {
    if ((txt[ii] < '0' || txt[ii] > '9') && txt[ii] != '.') {
      std::string message = "Invalid characters in decimal string: " + txt;
      throw SerializationException(message);
    }
  }

  std::size_t separatorPos = txt.find('.', 0);
  if (separatorPos == std::string::npos) {
    const std::string wholeString = txt.substr(setSign ? 1 : 0, txt.size());
    const std::size_t wholeStringSize = wholeString.size();
    if (wholeStringSize > 26) {
      throw SerializationException(
          "Maximum precision exceeded. Maximum of 26 digits to the left of the "
          "decimal point");
    }
    TTInt whole(wholeString);
    if (setSign) {
      whole.SetSign();
    }
    whole *= kMaxScaleFactor;
    GetDecimal() = whole;
    return;
  }

  if (txt.find('.', separatorPos + 1) != std::string::npos) {
    throw SerializationException("Too many decimal points");
  }

  // This is set to 1 if we carry in the scale.
  int carryScale = 0;
  // This is set to 1 if we carry from the scale to the whole.
  int carryWhole = 0;

  // Start with the fractional part.  We need to
  // see if we need to carry from it first.
  std::string fractionalString =
      txt.substr(separatorPos + 1, txt.size() - (separatorPos + 1));
  // remove trailing zeros
  while (fractionalString.size() > 0 &&
         fractionalString[fractionalString.size() - 1] == '0')
    fractionalString.erase(fractionalString.size() - 1, 1);
  //
  // If the scale is too large, then we will round
  // the number to the nearest 10**-12, and to the
  // furthest from zero if the number is equidistant
  // from the next highest and lowest.  This is the
  // definition of the Java rounding mode HALF_UP.
  //
  // At some point we will read a rounding mode from the
  // Java side at Engine configuration time, or something
  // like that, and have a whole flurry of rounding modes
  // here.  However, for now we have just the one.
  //
  if (fractionalString.size() > kMaxDecScale) {
    carryScale = ('5' <= fractionalString[kMaxDecScale]) ? 1 : 0;
    fractionalString = fractionalString.substr(0, kMaxDecScale);
  } else {
    while (fractionalString.size() < Value::kMaxDecScale) {
      fractionalString.push_back('0');
    }
  }
  TTInt fractional(fractionalString);

  // If we decided to carry above, then do it here.
  // The fractional string is set up so that it represents
  // 1.0e-12 * units.
  fractional += carryScale;
  if (TTInt((uint64_t)kMaxScaleFactor) <= fractional) {
    // We know fractional was < kMaxScaleFactor before
    // we rounded, since fractional is 12 digits and
    // kMaxScaleFactor is 13.  So, if carrying makes
    // the fractional number too big, it must be eactly
    // too big.  That is to say, the rounded fractional
    // number number has become zero, and we need to
    // carry to the whole number.
    fractional = 0;
    carryWhole = 1;
  }

  // Process the whole number string.
  const std::string wholeString =
      txt.substr(setSign ? 1 : 0, separatorPos - (setSign ? 1 : 0));
  // We will check for oversize numbers below, so don't waste time
  // doing it now.
  TTInt whole(wholeString);
  whole += carryWhole;
  if (oversizeWholeDecimal(whole)) {
    throw SerializationException(
        "Maximum precision exceeded. Maximum of 26 digits to the left of the "
        "decimal point");
  }
  whole *= kMaxScaleFactor;
  whole += fractional;

  if (setSign) {
    whole.SetSign();
  }

  GetDecimal() = whole;
}

struct ValueList {
  static int AllocationSizeForLength(size_t length) {
    // TODO: May want to consider extra allocation, here,
    // such as space for a sorted copy of the array.
    // This allocation has the advantage of Getting freed via Value::free.
    return (int)(sizeof(ValueList) + length * sizeof(StlFriendlyValue));
  }

  void *operator new(UNUSED_ATTRIBUTE size_t size, char *placement) {
    return placement;
  }
  void operator delete(void *, char *) {}
  void operator delete(void *) {}

  ValueList(size_t length, ValueType elementType)
      : m_length(length), m_elementType(elementType) {}

  void DeserializeValues(SerializeInputBE &input, VarlenPool *varlen_pool) {
    for (size_t ii = 0; ii < m_length; ++ii) {
      m_values[ii].DeserializeFromAllocateForStorage(m_elementType, input,
                                                     varlen_pool);
    }
  }

  StlFriendlyValue const *begin() const { return m_values; }
  StlFriendlyValue const *end() const { return m_values + m_length; }

  const size_t m_length;
  const ValueType m_elementType;
  StlFriendlyValue m_values[0];
};

/**
 * This Value can be of any scalar value type.
 * @param rhs  a VALUE_TYPE_ARRAY Value whose referent must be an ValueList.
 *             The Value elements of the ValueList should be comparable to and
 * ideally
 *             of exactly the same VALUE_TYPE as "this".
 * The planner and/or Deserializer should have taken care of this with checks
 * and
 * explicit cast operators and and/or constant promotions as needed.
 * @return a VALUE_TYPE_BOOLEAN Value.
 */
bool Value::InList(const Value &rhs) const {
  // TODO: research: does the SQL standard allow a null to match a null list
  // element
  // vs. returning FALSE or NULL?
  const bool lhsIsNull = IsNull();
  if (lhsIsNull) {
    return false;
  }

  const ValueType rhsType = rhs.GetValueType();
  if (rhsType != VALUE_TYPE_ARRAY) {
    throw Exception("rhs of IN expression is of a non-list type " +
                    rhs.GetValueTypeString());
  }
  const ValueList *listOfValues = (ValueList *)rhs.GetObjectValueWithoutNull();
  const StlFriendlyValue &value = *static_cast<const StlFriendlyValue *>(this);
  // TODO: An O(ln(length)) implementation vs. the current O(length)
  // implementation
  // such as binary search would likely require some kind of sorting/re-org of
  // values
  // post-update/pre-lookup, and would likely require some sortable inequality
  // method
  // (operator<()?) to be defined on StlFriendlyValue.
  return std::find(listOfValues->begin(), listOfValues->end(), value) !=
         listOfValues->end();
}

void Value::DeserializeIntoANewValueList(SerializeInputBE &input,
                                         VarlenPool *varlen_pool) {
  ValueType elementType = (ValueType)input.ReadByte();
  size_t length = input.ReadShort();
  int trueSize = ValueList::AllocationSizeForLength(length);
  char *storage = AllocateValueStorage(trueSize, varlen_pool);
  PL_MEMSET(storage, 0, trueSize);
  ValueList *nvset = new (storage) ValueList(length, elementType);
  nvset->DeserializeValues(input, varlen_pool);
  // TODO: An O(ln(length)) implementation vs. the current O(length)
  // implementation of Value::inList
  // would likely require some kind of sorting/re-org of values at this point
  // post-update pre-lookup.
}

void Value::AllocateANewValueList(size_t length, ValueType elementType) {
  int trueSize = ValueList::AllocationSizeForLength(length);
  char *storage = AllocateValueStorage(trueSize, nullptr);
  PL_MEMSET(storage, 0, trueSize);
  new (storage) ValueList(length, elementType);
}

void Value::SetArrayElements(std::vector<Value> &args) const {
  PL_ASSERT(m_valueType == VALUE_TYPE_ARRAY);
  ValueList *listOfValues = (ValueList *)GetObjectValue();
  // Assign each of the elements.
  size_t ii = args.size();
  PL_ASSERT(ii == listOfValues->m_length);
  while (ii--) {
    listOfValues->m_values[ii] = args[ii];
  }
  // TODO: An O(ln(length)) implementation vs. the current O(length)
  // implementation of Value::inList
  // would likely require some kind of sorting/re-org of values at this point
  // post-update pre-lookup.
}

int Value::ArrayLength() const {
  PL_ASSERT(m_valueType == VALUE_TYPE_ARRAY);
  ValueList *listOfValues = (ValueList *)GetObjectValue();
  return static_cast<int>(listOfValues->m_length);
}

Value Value::ItemAtIndex(int index) const {
  PL_ASSERT(m_valueType == VALUE_TYPE_ARRAY);
  ValueList *listOfValues = (ValueList *)GetObjectValue();
  PL_ASSERT(index >= 0);
  PL_ASSERT(index < (int)listOfValues->m_length);
  return listOfValues->m_values[index];
}

void Value::CastAndSortAndDedupArrayForInList(
    const ValueType outputType, std::vector<Value> &outList) const {
  int size = ArrayLength();

  // make a set to eliminate unique values in O(nlogn) time
  std::set<StlFriendlyValue> uniques;

  // iterate over the array of values and build a sorted set of unique
  // values that don't overflow or violate unique constaints
  // (n.b. sorted set means dups are removed)
  for (int i = 0; i < size; i++) {
    Value value = ItemAtIndex(i);
    // cast the value to the right type and catch overflow/cast problems
    try {
      StlFriendlyValue stlValue;
      stlValue = value.CastAs(outputType);
      std::pair<std::set<StlFriendlyValue>::iterator, bool> ret;
      ret = uniques.insert(stlValue);
    }
    // cast exceptions mean the in-list test is redundant
    // don't include these values in the materialized table
    // TODO: make this less hacky
    catch (Exception &sqlException) {
    }
  }

  // insert all items in the set in order
  std::set<StlFriendlyValue>::const_iterator iter;
  for (iter = uniques.begin(); iter != uniques.end(); iter++) {
    outList.push_back(*iter);
  }
}

void Value::streamTimestamp(std::stringstream &value) const {
  int64_t epoch_micros = GetTimestamp();
  boost::gregorian::date as_date;
  boost::posix_time::time_duration as_time;
  micros_to_date_and_time(epoch_micros, as_date, as_time);

  long micro = epoch_micros % 1000000;
  if (epoch_micros < 0 && micro < 0) {
    // deal with negative micros (for dates before 1970)
    // by taking back the 1 whole second that was rounded down from the
    // formatted date/time
    // and converting it to 1000000 micros
    micro += 1000000;
  }
  char mbstr[27];  // Format: "YYYY-MM-DD HH:MM:SS."- 20 characters + terminator
  snprintf(mbstr, sizeof(mbstr), "%04d-%02d-%02d %02d:%02d:%02d.%06d",
           (int)as_date.year(), (int)as_date.month(), (int)as_date.day(),
           (int)as_time.hours(), (int)as_time.minutes(), (int)as_time.seconds(),
           (int)micro);
  value << mbstr;
}

static void throwTimestampFormatError(const std::string &str) {
  char message[4096];
  // No space separator for between the date and time
  snprintf(message, 4096,
           "Attempted to cast \'%s\' to type %s failed. Supported format: "
           "\'YYYY-MM-DD HH:MM:SS.UUUUUU\'"
           "or \'YYYY-MM-DD\'",
           str.c_str(), ValueTypeToString(VALUE_TYPE_TIMESTAMP).c_str());
  throw Exception(message);
}

int64_t Value::parseTimestampString(const std::string &str) {
  // date_str
  std::string date_str(str);
  // This is the std:string API for "ltrim" and "rtrim".
  date_str.erase(date_str.begin(),
                 std::find_if(date_str.begin(), date_str.end(),
                              std::not1(std::ptr_fun<int, int>(std::isspace))));
  date_str.erase(
      std::find_if(date_str.rbegin(), date_str.rend(),
                   std::not1(std::ptr_fun<int, int>(std::isspace))).base(),
      date_str.end());
  std::size_t sep_pos;

  int year = 0;
  int month = 0;
  int day = 0;
  int hour = 0;
  int minute = 0;
  int second = 0;
  int micro = 1000000;
  // time_str
  std::string time_str;
  std::string number_string;
  const char *pch;

  switch (date_str.size()) {
    case 26:
      sep_pos = date_str.find(' ');
      if (sep_pos != 10) {
        throwTimestampFormatError(str);
      }

      time_str = date_str.substr(sep_pos + 1);
      // This is the std:string API for "ltrim"
      time_str.erase(
          time_str.begin(),
          std::find_if(time_str.begin(), time_str.end(),
                       std::not1(std::ptr_fun<int, int>(std::isspace))));
      if (time_str.length() != 15) {
        throwTimestampFormatError(str);
      }

      // tokenize time_str: HH:MM:SS.mmmmmm
      if (time_str.at(2) != ':' || time_str.at(5) != ':' ||
          time_str.at(8) != '.') {
        throwTimestampFormatError(str);
      }

      // HH
      number_string = time_str.substr(0, 2);
      pch = number_string.c_str();
      if (pch[0] == '0') {
        hour = 0;
      } else if (pch[0] == '1') {
        hour = 10;
      } else if (pch[0] == '2') {
        hour = 20;
      } else {
        throwTimestampFormatError(str);
      }
      if (pch[1] > '9' || pch[1] < '0') {
        throwTimestampFormatError(str);
      }
      hour += pch[1] - '0';
      if (hour > 23 || hour < 0) {
        throwTimestampFormatError(str);
      }

      // MM
      number_string = time_str.substr(3, 2);
      pch = number_string.c_str();
      if (pch[0] > '5' || pch[0] < '0') {
        throwTimestampFormatError(str);
      }
      minute = 10 * (pch[0] - '0');
      if (pch[1] > '9' || pch[1] < '0') {
        throwTimestampFormatError(str);
      }
      minute += pch[1] - '0';
      if (minute > 59 || minute < 0) {
        throwTimestampFormatError(str);
      }

      // SS
      number_string = time_str.substr(6, 2);
      pch = number_string.c_str();
      if (pch[0] > '5' || pch[0] < '0') {
        throwTimestampFormatError(str);
      }
      second = 10 * (pch[0] - '0');
      if (pch[1] > '9' || pch[1] < '0') {
        throwTimestampFormatError(str);
      }
      second += pch[1] - '0';
      if (second > 59 || second < 0) {
        throwTimestampFormatError(str);
      }
      // hack a '1' in the place if the decimal and use atoi to Get a value that
      // MUST be between 1 and 2 million if all 6 digits of micros were
      // included.
      number_string = time_str.substr(8, 7);
      number_string.at(0) = '1';
      pch = number_string.c_str();
      micro = atoi(pch);
      if (micro >= 2000000 || micro < 1000000) {
        throwTimestampFormatError(str);
      }
    case 10:
      if (date_str.at(4) != '-' || date_str.at(7) != '-') {
        throwTimestampFormatError(str);
      }

      number_string = date_str.substr(0, 4);
      pch = number_string.c_str();

      // YYYY
      year = atoi(pch);
      // new years day 10000 is likely to cause problems.
      // There's a boost library limitation against years before 1400.
      if (year > 9999 || year < 1400) {
        throwTimestampFormatError(str);
      }

      // MM
      number_string = date_str.substr(5, 2);
      pch = number_string.c_str();
      if (pch[0] == '0') {
        month = 0;
      } else if (pch[0] == '1') {
        month = 10;
      } else {
        throwTimestampFormatError(str);
      }
      if (pch[1] > '9' || pch[1] < '0') {
        throwTimestampFormatError(str);
      }
      month += pch[1] - '0';
      if (month > 12 || month < 1) {
        throwTimestampFormatError(str);
      }

      // DD
      number_string = date_str.substr(8, 2);
      pch = number_string.c_str();
      if (pch[0] == '0') {
        day = 0;
      } else if (pch[0] == '1') {
        day = 10;
      } else if (pch[0] == '2') {
        day = 20;
      } else if (pch[0] == '3') {
        day = 30;
      } else {
        throwTimestampFormatError(str);
      }
      if (pch[1] > '9' || pch[1] < '0') {
        throwTimestampFormatError(str);
      }
      day += pch[1] - '0';
      if (day > 31 || day < 1) {
        throwTimestampFormatError(str);
      }
      break;
    default:
      throwTimestampFormatError(str);
  }

  int64_t result = 0;
  try {
    result = epoch_microseconds_from_components(
        (unsigned short int)year, (unsigned short int)month,
        (unsigned short int)day, hour, minute, second);
  } catch (const std::out_of_range &bad) {
    throwTimestampFormatError(str);
  }
  result += (micro - 1000000);
  return result;
}

int WarnIf(int condition, UNUSED_ATTRIBUTE const char *message) {
  if (condition) {
    // LogManager::GetThreadLogger(LOGGERID_HOST)->log(LOGLEVEL_WARN, message);
  }
  return condition;
}

// Get a string representation of this value
std::ostream &operator<<(std::ostream &os, const Value &value) {
  os << value.GetInfo();
  return os;
}

Value Value::GetMinValue(ValueType type) {
  switch (type) {
    case VALUE_TYPE_TINYINT:
      return GetTinyIntValue(PELOTON_INT8_MIN);
    case VALUE_TYPE_SMALLINT:
      return GetSmallIntValue(PELOTON_INT16_MIN);
    case VALUE_TYPE_INTEGER:
      return GetIntegerValue(PELOTON_INT32_MIN);
    case VALUE_TYPE_BIGINT:
      return GetBigIntValue(PELOTON_INT64_MIN);
    case VALUE_TYPE_REAL:
      return GetDoubleValue(-FLT_MAX);
    case VALUE_TYPE_DOUBLE:
      return GetDoubleValue(-DBL_MAX);
    case VALUE_TYPE_VARCHAR:
      return GetTempStringValue("\0", 1);
    case VALUE_TYPE_DATE:
      return GetIntegerValue(PELOTON_INT32_MIN);
    case VALUE_TYPE_TIMESTAMP:
      return GetTimestampValue(PELOTON_INT64_MIN);
    case VALUE_TYPE_DECIMAL:
      return GetDecimalValue(DECIMAL_MIN);
    case VALUE_TYPE_BOOLEAN:
      return GetFalse();

    case VALUE_TYPE_INVALID:
    case VALUE_TYPE_NULL:
    case VALUE_TYPE_ADDRESS:
    case VALUE_TYPE_VARBINARY:
    default: {
      throw UnknownTypeException((int)type, "Can't get min value for type");
    }
  }
}

Value Value::GetMaxValue(ValueType type) {
  switch (type) {
    case VALUE_TYPE_TINYINT:
      return GetTinyIntValue(PELOTON_INT8_MAX);
    case VALUE_TYPE_SMALLINT:
      return GetSmallIntValue(PELOTON_INT16_MAX);
    case VALUE_TYPE_INTEGER:
      return GetIntegerValue(PELOTON_INT32_MAX);
    case VALUE_TYPE_BIGINT:
      return GetBigIntValue(PELOTON_INT64_MAX);
    case VALUE_TYPE_REAL:
      return GetDoubleValue(FLT_MAX);
    case VALUE_TYPE_DOUBLE:
      return GetDoubleValue(DBL_MAX);
    case VALUE_TYPE_VARCHAR:
<<<<<<< HEAD
      // assume lenght of varchar is 256
      return GetTempStringValue("\255", 256);
=======
      return GetMaxTempStringValue();
>>>>>>> 64a1ee09
    case VALUE_TYPE_DATE:
      return GetIntegerValue(PELOTON_INT32_MAX);
    case VALUE_TYPE_TIMESTAMP:
      return GetTimestampValue(PELOTON_INT64_MAX);
    case VALUE_TYPE_DECIMAL:
      return GetDecimalValue(DECIMAL_MAX);
    case VALUE_TYPE_BOOLEAN:
<<<<<<< HEAD
      return GetFalse();
=======
      return GetTrue();
>>>>>>> 64a1ee09

    case VALUE_TYPE_INVALID:
    case VALUE_TYPE_NULL:
    case VALUE_TYPE_ADDRESS:
    case VALUE_TYPE_VARBINARY:
    default: {
<<<<<<< HEAD
      throw UnknownTypeException((int)type, "Can't get min value for type");
=======
      throw UnknownTypeException((int)type, "Can't get max value for type");
>>>>>>> 64a1ee09
    }
  }
}

}  // End peloton namespace<|MERGE_RESOLUTION|>--- conflicted
+++ resolved
@@ -1138,12 +1138,7 @@
     case VALUE_TYPE_DOUBLE:
       return GetDoubleValue(DBL_MAX);
     case VALUE_TYPE_VARCHAR:
-<<<<<<< HEAD
-      // assume lenght of varchar is 256
-      return GetTempStringValue("\255", 256);
-=======
       return GetMaxTempStringValue();
->>>>>>> 64a1ee09
     case VALUE_TYPE_DATE:
       return GetIntegerValue(PELOTON_INT32_MAX);
     case VALUE_TYPE_TIMESTAMP:
@@ -1151,22 +1146,13 @@
     case VALUE_TYPE_DECIMAL:
       return GetDecimalValue(DECIMAL_MAX);
     case VALUE_TYPE_BOOLEAN:
-<<<<<<< HEAD
-      return GetFalse();
-=======
       return GetTrue();
->>>>>>> 64a1ee09
-
     case VALUE_TYPE_INVALID:
     case VALUE_TYPE_NULL:
     case VALUE_TYPE_ADDRESS:
     case VALUE_TYPE_VARBINARY:
     default: {
-<<<<<<< HEAD
-      throw UnknownTypeException((int)type, "Can't get min value for type");
-=======
       throw UnknownTypeException((int)type, "Can't get max value for type");
->>>>>>> 64a1ee09
     }
   }
 }
