//===----------------------------------------------------------------------===//
//
//                         PelotonDB
//
// ycsb_workload.cpp
//
// Identification: benchmark/ycsb/ycsb_workload.cpp
//
// Copyright (c) 2015, Carnegie Mellon University Database Group
//
//===----------------------------------------------------------------------===//

#undef NDEBUG

#include <memory>
#include <string>
#include <unordered_map>
#include <vector>
#include <chrono>
#include <iostream>
#include <ctime>
#include <cassert>
#include <thread>
#include <algorithm>
#include <random>
#include <cstddef>
#include <limits>

#include "backend/benchmark/ycsb/ycsb_workload.h"
#include "backend/benchmark/ycsb/ycsb_configuration.h"
#include "backend/benchmark/ycsb/ycsb_loader.h"

#include "backend/catalog/manager.h"
#include "backend/catalog/schema.h"

#include "backend/common/types.h"
#include "backend/common/value.h"
#include "backend/common/value_factory.h"
#include "backend/common/logger.h"
#include "backend/common/timer.h"
#include "backend/common/generator.h"

#include "backend/concurrency/transaction.h"
#include "backend/concurrency/transaction_manager_factory.h"

#include "backend/executor/executor_context.h"
#include "backend/executor/abstract_executor.h"
#include "backend/executor/logical_tile.h"
#include "backend/executor/logical_tile_factory.h"
#include "backend/executor/materialization_executor.h"
#include "backend/executor/update_executor.h"
#include "backend/executor/index_scan_executor.h"

#include "backend/expression/abstract_expression.h"
#include "backend/expression/constant_value_expression.h"
#include "backend/expression/tuple_value_expression.h"
#include "backend/expression/comparison_expression.h"
#include "backend/expression/expression_util.h"

#include "backend/index/index_factory.h"

#include "backend/logging/log_manager.h"

#include "backend/planner/abstract_plan.h"
#include "backend/planner/materialization_plan.h"
#include "backend/planner/insert_plan.h"
#include "backend/planner/update_plan.h"
#include "backend/planner/index_scan_plan.h"

#include "backend/storage/data_table.h"
#include "backend/storage/table_factory.h"

namespace peloton {
namespace benchmark {
namespace ycsb {

/////////////////////////////////////////////////////////
// TRANSACTION TYPES
/////////////////////////////////////////////////////////

bool RunRead();

bool RunUpdate();

/////////////////////////////////////////////////////////
// WORKLOAD
/////////////////////////////////////////////////////////

volatile bool is_running = true;

oid_t *abort_counts;
oid_t *commit_counts;

void RunBackend(oid_t thread_id) {
  auto update_ratio = state.update_ratio;

  UniformGenerator generator;

  oid_t &execution_count_ref = abort_counts[thread_id];
  oid_t &transaction_count_ref = commit_counts[thread_id];

  // Run these many transactions
  while (true) {
    if (is_running == false) {
      break;
    }
    auto rng_val = generator.GetSample();

    if (rng_val < update_ratio) {
<<<<<<< HEAD
      RunUpdate();
    } else {
      RunRead();
    }
  }

  // Stop timer
  timer.Stop();
=======
      while (RunUpdate() == false) {
        execution_count_ref++;
      }
    } else {
      while (RunRead() == false) {
        execution_count_ref++;
      }
    }

    transaction_count_ref++;
>>>>>>> 56438824

  }
}

<<<<<<< HEAD
double RunWorkload() {
=======
void RunWorkload() {

>>>>>>> 56438824
  // Execute the workload to build the log
  std::vector<std::thread> thread_group;
  oid_t num_threads = state.backend_count;

  abort_counts = new oid_t[num_threads];
  memset(abort_counts, 0, sizeof(oid_t) * num_threads);

  commit_counts = new oid_t[num_threads];
  memset(commit_counts, 0, sizeof(oid_t) * num_threads);

  size_t snapshot_round = (size_t)(state.duration / state.snapshot_duration);

  oid_t **abort_counts_snapshots = new oid_t *[snapshot_round];
  for (size_t round_id = 0; round_id < snapshot_round; ++round_id) {
    abort_counts_snapshots[round_id] = new oid_t[num_threads];
  }

  oid_t **commit_counts_snapshots = new oid_t *[snapshot_round];
  for (size_t round_id = 0; round_id < snapshot_round; ++round_id) {
    commit_counts_snapshots[round_id] = new oid_t[num_threads];
  }

  // Launch a group of threads
  for (oid_t thread_itr = 0; thread_itr < num_threads; ++thread_itr) {
    thread_group.push_back(std::move(std::thread(RunBackend, thread_itr)));
  }

  for (size_t round_id = 0; round_id < snapshot_round; ++round_id) {
    std::this_thread::sleep_for(
        std::chrono::milliseconds(int(state.snapshot_duration * 1000)));
    memcpy(abort_counts_snapshots[round_id], abort_counts,
           sizeof(oid_t) * num_threads);
    memcpy(commit_counts_snapshots[round_id], commit_counts,
           sizeof(oid_t) * num_threads);
  }

  is_running = false;

  // Join the threads with the main thread
  for (oid_t thread_itr = 0; thread_itr < num_threads; ++thread_itr) {
    thread_group[thread_itr].join();
  }

  // calculate the throughput and abort rate for the first round.
  oid_t total_commit_count = 0;
  for (size_t i = 0; i < num_threads; ++i) {
    total_commit_count += commit_counts_snapshots[0][i];
  }

  oid_t total_abort_count = 0;
  for (size_t i = 0; i < num_threads; ++i) {
    total_abort_count += abort_counts_snapshots[0][i];
  }

  state.snapshot_throughput
      .push_back(total_commit_count * 1.0 / state.snapshot_duration);
  state.snapshot_abort_rate
      .push_back(total_abort_count * 1.0 / total_commit_count);

  // calculate the throughput and abort rate for the remaining rounds.
  for (size_t round_id = 0; round_id < snapshot_round - 1; ++round_id) {
    total_commit_count = 0;
    for (size_t i = 0; i < num_threads; ++i) {
      total_commit_count += commit_counts_snapshots[round_id + 1][i] -
                            commit_counts_snapshots[round_id][i];
    }

    total_abort_count = 0;
    for (size_t i = 0; i < num_threads; ++i) {
      total_abort_count += abort_counts_snapshots[round_id + 1][i] -
                           abort_counts_snapshots[round_id][i];
    }

    state.snapshot_throughput
        .push_back(total_commit_count * 1.0 / state.snapshot_duration);
    state.snapshot_abort_rate
        .push_back(total_abort_count * 1.0 / total_commit_count);
  }

  // calculate the aggregated throughput and abort rate.
  total_commit_count = 0;
  for (size_t i = 0; i < num_threads; ++i) {
    total_commit_count += commit_counts_snapshots[snapshot_round - 1][i];
  }

<<<<<<< HEAD
  double throughput = (state.transaction_count * num_threads) / max_duration;
=======
  total_abort_count = 0;
  for (size_t i = 0; i < num_threads; ++i) {
    total_abort_count += abort_counts_snapshots[snapshot_round - 1][i];
  }

  state.throughput = total_commit_count * 1.0 / state.duration;
  state.abort_rate = total_abort_count * 1.0 / total_commit_count;
>>>>>>> 56438824

  // cleanup everything.
  for (size_t round_id = 0; round_id < snapshot_round; ++round_id) {
    delete[] abort_counts_snapshots[round_id];
    abort_counts_snapshots[round_id] = nullptr;
  }

  for (size_t round_id = 0; round_id < snapshot_round; ++round_id) {
    delete[] commit_counts_snapshots[round_id];
    commit_counts_snapshots[round_id] = nullptr;
  }
  delete[] abort_counts_snapshots;
  abort_counts_snapshots = nullptr;
  delete[] commit_counts_snapshots;
  commit_counts_snapshots = nullptr;

  delete[] abort_counts;
  abort_counts = nullptr;
  delete[] commit_counts;
  commit_counts = nullptr;
}

/////////////////////////////////////////////////////////
// HARNESS
/////////////////////////////////////////////////////////

static void ExecuteTest(std::vector<executor::AbstractExecutor *> &executors) {
  bool status = false;

  // Run all the executors
  for (auto executor : executors) {
    status = executor->Init();
    if (status == false) {
      throw Exception("Init failed");
    }

    std::vector<std::unique_ptr<executor::LogicalTile>> result_tiles;

    // Execute stuff
    while (executor->Execute() == true) {
      std::unique_ptr<executor::LogicalTile> result_tile(executor->GetOutput());
      result_tiles.emplace_back(result_tile.release());
    }
  }
}

/////////////////////////////////////////////////////////
// TRANSACTIONS
/////////////////////////////////////////////////////////

bool RunRead() {
  auto &txn_manager = concurrency::TransactionManagerFactory::GetInstance();

  auto txn = txn_manager.BeginTransaction();

  /////////////////////////////////////////////////////////
  // INDEX SCAN + PREDICATE
  /////////////////////////////////////////////////////////

  std::unique_ptr<executor::ExecutorContext> context(
      new executor::ExecutorContext(txn));

  // Column ids to be added to logical tile after scan.
  std::vector<oid_t> column_ids;
  oid_t column_count = state.column_count + 1;

  for (oid_t col_itr = 0; col_itr < column_count; col_itr++) {
    column_ids.push_back(col_itr);
  }

  // Create and set up index scan executor

  std::vector<oid_t> key_column_ids;
  std::vector<ExpressionType> expr_types;
  std::vector<Value> values;
  std::vector<expression::AbstractExpression *> runtime_keys;

  auto tuple_count = state.scale_factor * DEFAULT_TUPLES_PER_TILEGROUP;
  auto lookup_key = rand() % tuple_count;

  key_column_ids.push_back(0);
  expr_types.push_back(ExpressionType::EXPRESSION_TYPE_COMPARE_EQUAL);
  values.push_back(ValueFactory::GetIntegerValue(lookup_key));

  auto ycsb_pkey_index = user_table->GetIndexWithOid(user_table_pkey_index_oid);

  planner::IndexScanPlan::IndexScanDesc index_scan_desc(
      ycsb_pkey_index, key_column_ids, expr_types, values, runtime_keys);

  // Create plan node.
  auto predicate = nullptr;

  planner::IndexScanPlan index_scan_node(user_table, predicate, column_ids,
                                         index_scan_desc);

  // Run the executor
  executor::IndexScanExecutor index_scan_executor(&index_scan_node,
                                                  context.get());

  /////////////////////////////////////////////////////////
  // MATERIALIZE
  /////////////////////////////////////////////////////////

  // Create and set up materialization executor
  std::unordered_map<oid_t, oid_t> old_to_new_cols;
  for (oid_t col_itr = 0; col_itr < column_count; col_itr++) {
    old_to_new_cols[col_itr] = col_itr;
  }

<<<<<<< HEAD
  std::shared_ptr<const catalog::Schema> output_schema{
      catalog::Schema::CopySchema(user_table->GetSchema())};
=======
  std::shared_ptr<const catalog::Schema> output_schema {
    catalog::Schema::CopySchema(user_table->GetSchema())
  }
  ;
>>>>>>> 56438824
  bool physify_flag = true;  // is going to create a physical tile
  planner::MaterializationPlan mat_node(old_to_new_cols, output_schema,
                                        physify_flag);

  executor::MaterializationExecutor mat_executor(&mat_node, nullptr);
  mat_executor.AddChild(&index_scan_executor);

  /////////////////////////////////////////////////////////
  // EXECUTE
  /////////////////////////////////////////////////////////

  std::vector<executor::AbstractExecutor *> executors;
  executors.push_back(&mat_executor);

  ExecuteTest(executors);

  Result result = txn_manager.CommitTransaction();
  if (result == Result::RESULT_SUCCESS) {
    return true;
  } else {
    assert(result == Result::RESULT_ABORTED ||
           result == Result::RESULT_FAILURE);
    return false;
  }
}

bool RunUpdate() {
  auto &txn_manager = concurrency::TransactionManagerFactory::GetInstance();

  auto txn = txn_manager.BeginTransaction();

  /////////////////////////////////////////////////////////
  // INDEX SCAN + PREDICATE
  /////////////////////////////////////////////////////////

  std::unique_ptr<executor::ExecutorContext> context(
      new executor::ExecutorContext(txn));

  // Column ids to be added to logical tile after scan.
  std::vector<oid_t> column_ids;
  oid_t column_count = state.column_count + 1;

  for (oid_t col_itr = 0; col_itr < column_count; col_itr++) {
    column_ids.push_back(col_itr);
  }

  // Create and set up index scan executor

  std::vector<oid_t> key_column_ids;
  std::vector<ExpressionType> expr_types;
  std::vector<Value> values;
  std::vector<expression::AbstractExpression *> runtime_keys;

  auto tuple_count = state.scale_factor * DEFAULT_TUPLES_PER_TILEGROUP;
  auto lookup_key = rand() % tuple_count;

  key_column_ids.push_back(0);
  expr_types.push_back(ExpressionType::EXPRESSION_TYPE_COMPARE_EQUAL);
  values.push_back(ValueFactory::GetIntegerValue(lookup_key));

  auto ycsb_pkey_index = user_table->GetIndexWithOid(user_table_pkey_index_oid);

  planner::IndexScanPlan::IndexScanDesc index_scan_desc(
      ycsb_pkey_index, key_column_ids, expr_types, values, runtime_keys);

  // Create plan node.
  auto predicate = nullptr;

  planner::IndexScanPlan index_scan_node(user_table, predicate, column_ids,
                                         index_scan_desc);

  // Run the executor
  executor::IndexScanExecutor index_scan_executor(&index_scan_node,
                                                  context.get());

  /////////////////////////////////////////////////////////
  // UPDATE
  /////////////////////////////////////////////////////////

  planner::ProjectInfo::TargetList target_list;
  planner::ProjectInfo::DirectMapList direct_map_list;

  // Update the second attribute
  for (oid_t col_itr = 0; col_itr < column_count; col_itr++) {
    if (col_itr != 1) {
      direct_map_list.emplace_back(col_itr,
                                   std::pair<oid_t, oid_t>(0, col_itr));
    }
  }

  std::string update_raw_value(ycsb_field_length - 1, 'u');
  Value update_val = ValueFactory::GetStringValue(update_raw_value);
  target_list.emplace_back(
      1, expression::ExpressionUtil::ConstantValueFactory(update_val));

  std::unique_ptr<const planner::ProjectInfo> project_info(
      new planner::ProjectInfo(std::move(target_list),
                               std::move(direct_map_list)));
  planner::UpdatePlan update_node(user_table, std::move(project_info));

  executor::UpdateExecutor update_executor(&update_node, context.get());
  update_executor.AddChild(&index_scan_executor);

  /////////////////////////////////////////////////////////
  // EXECUTE
  /////////////////////////////////////////////////////////

  std::vector<executor::AbstractExecutor *> executors;
  executors.push_back(&update_executor);

  ExecuteTest(executors);

  Result result = txn_manager.CommitTransaction();
  if (result == Result::RESULT_SUCCESS) {
    return true;
  } else {
    assert(result == Result::RESULT_ABORTED ||
           result == Result::RESULT_FAILURE);
    return false;
  }

}

}  // namespace ycsb
}  // namespace benchmark
}  // namespace peloton<|MERGE_RESOLUTION|>--- conflicted
+++ resolved
@@ -107,16 +107,6 @@
     auto rng_val = generator.GetSample();
 
     if (rng_val < update_ratio) {
-<<<<<<< HEAD
-      RunUpdate();
-    } else {
-      RunRead();
-    }
-  }
-
-  // Stop timer
-  timer.Stop();
-=======
       while (RunUpdate() == false) {
         execution_count_ref++;
       }
@@ -127,17 +117,10 @@
     }
 
     transaction_count_ref++;
->>>>>>> 56438824
-
   }
 }
 
-<<<<<<< HEAD
-double RunWorkload() {
-=======
 void RunWorkload() {
-
->>>>>>> 56438824
   // Execute the workload to build the log
   std::vector<std::thread> thread_group;
   oid_t num_threads = state.backend_count;
@@ -192,10 +175,10 @@
     total_abort_count += abort_counts_snapshots[0][i];
   }
 
-  state.snapshot_throughput
-      .push_back(total_commit_count * 1.0 / state.snapshot_duration);
-  state.snapshot_abort_rate
-      .push_back(total_abort_count * 1.0 / total_commit_count);
+  state.snapshot_throughput.push_back(total_commit_count * 1.0 /
+                                      state.snapshot_duration);
+  state.snapshot_abort_rate.push_back(total_abort_count * 1.0 /
+                                      total_commit_count);
 
   // calculate the throughput and abort rate for the remaining rounds.
   for (size_t round_id = 0; round_id < snapshot_round - 1; ++round_id) {
@@ -211,10 +194,10 @@
                            abort_counts_snapshots[round_id][i];
     }
 
-    state.snapshot_throughput
-        .push_back(total_commit_count * 1.0 / state.snapshot_duration);
-    state.snapshot_abort_rate
-        .push_back(total_abort_count * 1.0 / total_commit_count);
+    state.snapshot_throughput.push_back(total_commit_count * 1.0 /
+                                        state.snapshot_duration);
+    state.snapshot_abort_rate.push_back(total_abort_count * 1.0 /
+                                        total_commit_count);
   }
 
   // calculate the aggregated throughput and abort rate.
@@ -223,9 +206,6 @@
     total_commit_count += commit_counts_snapshots[snapshot_round - 1][i];
   }
 
-<<<<<<< HEAD
-  double throughput = (state.transaction_count * num_threads) / max_duration;
-=======
   total_abort_count = 0;
   for (size_t i = 0; i < num_threads; ++i) {
     total_abort_count += abort_counts_snapshots[snapshot_round - 1][i];
@@ -233,7 +213,6 @@
 
   state.throughput = total_commit_count * 1.0 / state.duration;
   state.abort_rate = total_abort_count * 1.0 / total_commit_count;
->>>>>>> 56438824
 
   // cleanup everything.
   for (size_t round_id = 0; round_id < snapshot_round; ++round_id) {
@@ -343,15 +322,8 @@
     old_to_new_cols[col_itr] = col_itr;
   }
 
-<<<<<<< HEAD
   std::shared_ptr<const catalog::Schema> output_schema{
       catalog::Schema::CopySchema(user_table->GetSchema())};
-=======
-  std::shared_ptr<const catalog::Schema> output_schema {
-    catalog::Schema::CopySchema(user_table->GetSchema())
-  }
-  ;
->>>>>>> 56438824
   bool physify_flag = true;  // is going to create a physical tile
   planner::MaterializationPlan mat_node(old_to_new_cols, output_schema,
                                         physify_flag);
@@ -472,7 +444,6 @@
            result == Result::RESULT_FAILURE);
     return false;
   }
-
 }
 
 }  // namespace ycsb
