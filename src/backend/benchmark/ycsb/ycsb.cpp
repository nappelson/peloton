--- conflicted
+++ resolved
@@ -51,12 +51,8 @@
 
 inline void YCSBBootstrapLogger() {
   if (state.logging_enabled <= 0) return;
-<<<<<<< HEAD
   peloton_logging_mode = LOGGING_TYPE_NVM_WAL;
-=======
-  peloton_logging_mode = LOGGING_TYPE_DRAM_NVM;
   peloton_wait_timeout = state.wait_timeout;
->>>>>>> ad358d99
   auto& log_manager = peloton::logging::LogManager::GetInstance();
   if (peloton_logging_mode != LOGGING_TYPE_INVALID) {
     // Launching a thread for logging
