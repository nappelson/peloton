/*-------------------------------------------------------------------------
 *
 * database.cpp
 * file description
 *
 * Copyright(c) 2015, CMU
 *
 * /n-store/src/storage/table.cpp
 *
 *-------------------------------------------------------------------------
 */

#include "backend/storage/database.h"
#include "backend/storage/table_factory.h"
#include "backend/common/logger.h"

#include <sstream>

namespace peloton {
namespace storage {

Database::~Database() {
  // Clean up all the tables
  for (auto table : tables) delete table;
}

//===--------------------------------------------------------------------===//
// TABLE
//===--------------------------------------------------------------------===//

void Database::AddTable(storage::DataTable* table) {
  {
    std::lock_guard<std::mutex> lock(database_mutex);
    tables.push_back(table);
  }
}

storage::DataTable* Database::GetTableWithOid(const oid_t table_oid) const {
  for (auto table : tables)
    if (table->GetOid() == table_oid) return table;

  return nullptr;
}

storage::DataTable* Database::GetTableWithName(
    const std::string table_name) const {
  for (auto table : tables)
    if (table->GetName() == table_name) return table;

  return nullptr;
}

void Database::DropTableWithOid(const oid_t table_oid) {
  {
    std::lock_guard<std::mutex> lock(database_mutex);

    oid_t table_offset = 0;
    for (auto table : tables) {
      if (table->GetOid() == table_oid) break;
      table_offset++;
    }
    assert(table_offset < tables.size());

    // Drop the database
    tables.erase(tables.begin() + table_offset);
  }
}

storage::DataTable* Database::GetTable(const oid_t table_offset) const {
  assert(table_offset < tables.size());
  auto table = tables.at(table_offset);
  return table;
}

oid_t Database::GetTableCount() const { return tables.size(); }

//===--------------------------------------------------------------------===//
// STATS
//===--------------------------------------------------------------------===//

<<<<<<< HEAD
void Database::UpdateStats(){
  LOG_INFO("Update All Stats in Database(%u)", database_oid);
  for( int table_offset=0; table_offset<GetTableCount(); table_offset++){
=======
void Database::UpdateStats() {
  for (int table_offset = 0; table_offset < GetTableCount(); table_offset++) {
>>>>>>> 2d9197f5
    auto table = GetTable(table_offset);
    bridge::Bridge::SetNumberOfTuples(table->GetOid(),
                                      table->GetNumberOfTuples());

    for (int index_offset = 0; index_offset < table->GetIndexCount();
         index_offset++) {
      auto index = table->GetIndex(index_offset);
      bridge::Bridge::SetNumberOfTuples(index->GetOid(),
                                        index->GetNumberOfTuples());
    }
  }
}

<<<<<<< HEAD
void Database::UpdateStatsWithOid(const oid_t table_oid){
  LOG_INFO("Update table(%u)'s stats in Database(%u)", table_oid, database_oid);

=======
void Database::UpdateStatsWithOid(const oid_t table_oid) {
>>>>>>> 2d9197f5
  auto table = GetTableWithOid(table_oid);
  bridge::Bridge::SetNumberOfTuples(table_oid, table->GetNumberOfTuples());

  for (int index_offset = 0; index_offset < table->GetIndexCount();
       index_offset++) {
    auto index = table->GetIndex(index_offset);
    bridge::Bridge::SetNumberOfTuples(index->GetOid(),
                                      index->GetNumberOfTuples());
  }
}

//===--------------------------------------------------------------------===//
// UTILITIES
//===--------------------------------------------------------------------===//

std::ostream& operator<<(std::ostream& os, const Database& database) {
  os << "=====================================================\n";
  os << "DATABASE(" << database.GetOid() << ") : \n";

  oid_t table_count = database.GetTableCount();
  std::cout << "Table Count : " << table_count << "\n";

  oid_t table_itr = 0;
  for (auto table : database.tables) {
    if (table != nullptr) {
      std::cout << "(" << ++table_itr << "/" << table_count << ") "
                << "Table Name : " << table->GetName() << "\n"
                << *(table->GetSchema()) << std::endl;

      oid_t index_count = table->GetIndexCount();
      std::cout << "Index Count : " << index_count << std::endl;

      if (index_count > 0) {
        for (int index_itr = 0; index_itr < index_count; index_itr++) {
          index::Index* index = table->GetIndex(index_itr);

          switch (index->GetIndexType()) {
            case INDEX_CONSTRAINT_TYPE_PRIMARY_KEY:
              std::cout << "primary key index \n";
              break;
            case INDEX_CONSTRAINT_TYPE_UNIQUE:
              std::cout << "unique index \n";
              break;
            default:
              std::cout << "default index \n";
              break;
          }
          std::cout << *index << std::endl;
        }
      }

      if (table->HasForeignKeys()) {
        std::cout << "foreign tables \n";

        oid_t foreign_key_count = table->GetForeignKeyCount();
        for (int foreign_key_itr = 0; foreign_key_itr < foreign_key_count;
             foreign_key_itr++) {
          auto foreign_key = table->GetForeignKey(foreign_key_itr);

          auto sink_table_oid = foreign_key->GetSinkTableOid();
          auto sink_table = database.GetTableWithOid(sink_table_oid);

          auto sink_table_schema = sink_table->GetSchema();
          std::cout << "table name : " << sink_table->GetName() << " "
                    << *sink_table_schema << std::endl;
        }
      }
    }
  }

  os << "=====================================================\n";

  return os;
}

}  // End storage namespace
}  // End peloton namespace<|MERGE_RESOLUTION|>--- conflicted
+++ resolved
@@ -78,14 +78,9 @@
 // STATS
 //===--------------------------------------------------------------------===//
 
-<<<<<<< HEAD
 void Database::UpdateStats(){
   LOG_INFO("Update All Stats in Database(%u)", database_oid);
   for( int table_offset=0; table_offset<GetTableCount(); table_offset++){
-=======
-void Database::UpdateStats() {
-  for (int table_offset = 0; table_offset < GetTableCount(); table_offset++) {
->>>>>>> 2d9197f5
     auto table = GetTable(table_offset);
     bridge::Bridge::SetNumberOfTuples(table->GetOid(),
                                       table->GetNumberOfTuples());
@@ -99,13 +94,8 @@
   }
 }
 
-<<<<<<< HEAD
 void Database::UpdateStatsWithOid(const oid_t table_oid){
   LOG_INFO("Update table(%u)'s stats in Database(%u)", table_oid, database_oid);
-
-=======
-void Database::UpdateStatsWithOid(const oid_t table_oid) {
->>>>>>> 2d9197f5
   auto table = GetTableWithOid(table_oid);
   bridge::Bridge::SetNumberOfTuples(table_oid, table->GetNumberOfTuples());
 
