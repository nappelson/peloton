//===----------------------------------------------------------------------===//
//
//                         Peloton
//
// delete_executor.cpp
//
// Identification: src/backend/executor/delete_executor.cpp
//
// Copyright (c) 2015-16, Carnegie Mellon University Database Group
//
//===----------------------------------------------------------------------===//

#include "backend/executor/delete_executor.h"
#include "backend/executor/executor_context.h"

#include "backend/common/value.h"
#include "backend/logging/log_manager.h"
#include "backend/logging/records/tuple_record.h"
#include "backend/planner/delete_plan.h"
#include "backend/catalog/manager.h"
#include "backend/expression/container_tuple.h"
#include "backend/common/logger.h"
#include "backend/executor/logical_tile.h"
#include "backend/storage/data_table.h"
#include "backend/storage/tile.h"
#include "backend/storage/tile_group.h"
#include "backend/storage/tile_group_header.h"
#include "backend/storage/tuple.h"
#include "backend/concurrency/transaction_manager_factory.h"

namespace peloton {
namespace executor {

/**
 * @brief Constructor for delete executor.
 * @param node Delete node corresponding to this executor.
 */
DeleteExecutor::DeleteExecutor(const planner::AbstractPlan *node,
                               ExecutorContext *executor_context)
    : AbstractExecutor(node, executor_context) {}

/**
 * @brief Nothing to init at the moment.
 * @return true on success, false otherwise.
 */
bool DeleteExecutor::DInit() {
  assert(children_.size() == 1);
  assert(executor_context_);

  assert(target_table_ == nullptr);

  // Delete tuples in logical tile
  LOG_TRACE("Delete executor :: 1 child ");

  // Grab data from plan node.
  const planner::DeletePlan &node = GetPlanNode<planner::DeletePlan>();
  target_table_ = node.GetTable();
  assert(target_table_);

  return true;
}

/**
 * @brief Delete the table tuples using the position list in the logical tile.
 *
 * If truncate is on, then it will truncate the table itself.
 * @return true on success, false otherwise.
 */
bool DeleteExecutor::DExecute() {
  assert(target_table_);

  // Retrieve next tile.
  if (!children_[0]->Execute()) {
    return false;
  }

  std::unique_ptr<LogicalTile> source_tile(children_[0]->GetOutput());

  storage::Tile *tile = source_tile->GetBaseTile(0);
  storage::TileGroup *tile_group = tile->GetTileGroup();

  auto &pos_lists = source_tile.get()->GetPositionLists();
  auto tile_group_id = tile_group->GetTileGroupId();
  auto &transaction_manager =
      concurrency::TransactionManagerFactory::GetInstance();

  LOG_TRACE("Source tile : %p Tuples : %lu ", source_tile.get(),
            source_tile->GetTupleCount());

  LOG_TRACE("Transaction ID: %lu",
            executor_context_->GetTransaction()->GetTransactionId());

  // Delete each tuple
  for (oid_t visible_tuple_id : *source_tile) {
    oid_t physical_tuple_id = pos_lists[0][visible_tuple_id];

    LOG_TRACE("Visible Tuple id : %lu, Physical Tuple id : %lu ",
              visible_tuple_id, physical_tuple_id);

    if (transaction_manager.IsOwner(tile_group, physical_tuple_id) == true) {
      // if the thread is the owner of the tuple, then directly update in place.

      transaction_manager.SetDeleteVisibility(tile_group_id, physical_tuple_id);

    } else if (transaction_manager.IsAccessable(tile_group,
                                                physical_tuple_id) == true) {
      // if the tuple is not owned by any transaction and is visible to current
      // transaction.

<<<<<<< HEAD
      if (transaction_manager.AcquireTuple(tile_group, physical_tuple_id) == false) {
        transaction_manager.SetTransactionResult(RESULT_FAILURE);
=======
      if (transaction_manager.AcquireTuple(tile_group, physical_tuple_id) ==
          false) {
>>>>>>> 45ac9b6b
        return false;
      }
      // if it is the latest version and not locked by other threads, then
      // insert a new version.
      storage::Tuple *new_tuple =
          new storage::Tuple(target_table_->GetSchema(), true);

      // Make a copy of the original tuple and allocate a new tuple
      expression::ContainerTuple<storage::TileGroup> old_tuple(
          tile_group, physical_tuple_id);

      // finally insert updated tuple into the table
      ItemPointer location = target_table_->InsertEmptyVersion(new_tuple);

      if (location.block == INVALID_OID) {
        delete new_tuple;
        new_tuple = nullptr;
        LOG_TRACE("Fail to insert new tuple. Set txn failure.");
        transaction_manager.SetTransactionResult(Result::RESULT_FAILURE);
        return false;
      }

<<<<<<< HEAD
      auto res = transaction_manager.PerformDelete(tile_group_id, physical_tuple_id, location);
      if(!res){
        transaction_manager.SetTransactionResult(RESULT_FAILURE);
        return res;
      }
=======
      transaction_manager.PerformDelete(tile_group_id, physical_tuple_id,
                                        location);
>>>>>>> 45ac9b6b

      executor_context_->num_processed += 1;  // deleted one

      delete new_tuple;
      new_tuple = nullptr;
    } else {
      // transaction should be aborted as we cannot update the latest version.
      LOG_TRACE("Fail to update tuple. Set txn failure.");
      transaction_manager.SetTransactionResult(Result::RESULT_FAILURE);
      return false;
    }
  }

  return true;
}

}  // namespace executor
}  // namespace peloton<|MERGE_RESOLUTION|>--- conflicted
+++ resolved
@@ -107,13 +107,8 @@
       // if the tuple is not owned by any transaction and is visible to current
       // transaction.
 
-<<<<<<< HEAD
       if (transaction_manager.AcquireTuple(tile_group, physical_tuple_id) == false) {
         transaction_manager.SetTransactionResult(RESULT_FAILURE);
-=======
-      if (transaction_manager.AcquireTuple(tile_group, physical_tuple_id) ==
-          false) {
->>>>>>> 45ac9b6b
         return false;
       }
       // if it is the latest version and not locked by other threads, then
@@ -136,16 +131,11 @@
         return false;
       }
 
-<<<<<<< HEAD
       auto res = transaction_manager.PerformDelete(tile_group_id, physical_tuple_id, location);
       if(!res){
         transaction_manager.SetTransactionResult(RESULT_FAILURE);
         return res;
       }
-=======
-      transaction_manager.PerformDelete(tile_group_id, physical_tuple_id,
-                                        location);
->>>>>>> 45ac9b6b
 
       executor_context_->num_processed += 1;  // deleted one
 
