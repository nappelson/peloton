/*-------------------------------------------------------------------------
 *
 * plan_transformer.cpp
 * file description
 *
 * Copyright(c) 2015, CMU
 *
 * /n-store/src/bridge/plan_transformer.cpp
 *
 *-------------------------------------------------------------------------
 */

#include <cstring>
#include <cassert>

#include "backend/bridge/dml/mapper/mapper.h"

#include "../executor/plan_executor.h"
#include "nodes/print.h"
#include "nodes/pprint.h"
#include "utils/lsyscache.h"
#include "parser/parsetree.h"

void printPlanStateTree(const PlanState *planstate);

namespace peloton {
namespace bridge {

/**
 * @brief Pretty print the plan state tree.
 * @return none.
 */
void PlanTransformer::PrintPlanState(const PlanState *plan_state) {
  printPlanStateTree(plan_state);
}

/**
 * @brief Convert Postgres PlanState (tree) into AbstractPlanNode (tree).
 * @return Pointer to the constructed AbstractPlan`Node.
 */
planner::AbstractPlanNode *PlanTransformer::TransformPlan(
    const PlanState *plan_state) {
  assert(plan_state);

  Plan *plan = plan_state->plan;
  // Ignore empty plans
  if (plan == nullptr) return nullptr;

  planner::AbstractPlanNode *plan_node = nullptr;

  switch (nodeTag(plan)) {
    case T_ModifyTable:
      plan_node = PlanTransformer::TransformModifyTable(
          reinterpret_cast<const ModifyTableState *>(plan_state));
      break;
    case T_SeqScan:
      plan_node = PlanTransformer::TransformSeqScan(
          reinterpret_cast<const SeqScanState *>(plan_state));
      break;
    case T_IndexScan:
      plan_node = PlanTransformer::TransformIndexScan(
          reinterpret_cast<const IndexScanState *>(plan_state));
      break;
    case T_IndexOnlyScan:
      plan_node = PlanTransformer::TransformIndexOnlyScan(
          reinterpret_cast<const IndexOnlyScanState *>(plan_state));
      break;
    case T_BitmapHeapScan:
      plan_node = PlanTransformer::TransformBitmapScan(
          reinterpret_cast<const BitmapHeapScanState *>(plan_state));
      break;
    case T_LockRows:
      plan_node = PlanTransformer::TransformLockRows(
          reinterpret_cast<const LockRowsState *>(plan_state));
      break;
    case T_Limit:
      plan_node = PlanTransformer::TransformLimit(
          reinterpret_cast<const LimitState *>(plan_state));
      break;
<<<<<<< HEAD
    case T_MergeJoin:
    case T_HashJoin:
      // TODO :: 'MergeJoin'/'HashJoin' have not been implemented yet, however, we need this
      // case to operate AlterTable 
      // Also - Added special case in peloton_process_dml
=======
    case T_NestLoop:
      plan_node = PlanTransformer::TransformNestLoop(
          reinterpret_cast<const NestLoopState*>(plan_state));
>>>>>>> 3be98d1e
      break;
    default: {
      LOG_ERROR("Unsupported Postgres Plan State Tag: %u Plan Tag: %u ",
                nodeTag(plan_state), nodeTag(plan));
      break;
    }
  }

  return plan_node;
}

/**
 * @brief Recursively destroy the nodes in a plan node tree.
 */
bool PlanTransformer::CleanPlanNodeTree(planner::AbstractPlanNode *root) {
  if (!root) return false;

  // Clean all children subtrees
  auto children = root->GetChildren();
  for (auto child : children) {
    auto rv = CleanPlanNodeTree(child);
    assert(rv);
  }

  // Clean the root
  delete root;
  return true;
}

}  // namespace bridge
}  // namespace peloton<|MERGE_RESOLUTION|>--- conflicted
+++ resolved
@@ -77,17 +77,14 @@
       plan_node = PlanTransformer::TransformLimit(
           reinterpret_cast<const LimitState *>(plan_state));
       break;
-<<<<<<< HEAD
     case T_MergeJoin:
     case T_HashJoin:
       // TODO :: 'MergeJoin'/'HashJoin' have not been implemented yet, however, we need this
       // case to operate AlterTable 
       // Also - Added special case in peloton_process_dml
-=======
     case T_NestLoop:
       plan_node = PlanTransformer::TransformNestLoop(
           reinterpret_cast<const NestLoopState*>(plan_state));
->>>>>>> 3be98d1e
       break;
     default: {
       LOG_ERROR("Unsupported Postgres Plan State Tag: %u Plan Tag: %u ",
