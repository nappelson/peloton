/*-------------------------------------------------------------------------
 *
 * expr_transformer.cpp
 * file description
 *
 * Copyright(c) 2015, CMU
 *
 *-------------------------------------------------------------------------
 */

#include <unordered_map>

#include "nodes/pprint.h"
#include "nodes/execnodes.h"
#include "utils/rel.h"
#include "utils/lsyscache.h"
#include "parser/parsetree.h"

#include "backend/bridge/dml/tuple/tuple_transformer.h"
#include "backend/bridge/dml/expr/pg_func_map.h"
#include "backend/bridge/dml/expr/expr_transformer.h"
#include "backend/bridge/dml/executor/plan_executor.h"
#include "backend/common/logger.h"
#include "backend/common/value.h"
#include "backend/common/value_factory.h"
#include "backend/expression/expression_util.h"
#include "backend/expression/expression_util_new.h"
#include "backend/expression/cast_expression.h"
#include "backend/expression/abstract_expression.h"
#include "backend/expression/vector_expression.h"
#include "backend/expression/constant_value_expression.h"
#include "postgres/include/executor/executor.h" //added by michael
#include "backend/expression/comparison_expression.h" //added by michael

namespace peloton {
namespace bridge {


/**
 * @brief Transform a ExprState tree (Postgres) to a AbstractExpression tree
 * (Peloton) recursively.
 * @return  The transformed expression tree. NULL if input is empty.
 */
expression::AbstractExpression* ExprTransformer::TransformExpr(
    const ExprState* expr_state) {
  if (nullptr == expr_state) {
    LOG_TRACE("Null expression");
    return nullptr;
  }

  expression::AbstractExpression* peloton_expr = nullptr;

  /* Special case:
   * Input is a list of expressions.
   * Transform it to a conjunction tree.
   */
  if (expr_state->type == T_List) {
    peloton_expr = TransformList(expr_state);
    return peloton_expr;
  }

  switch (nodeTag(expr_state->expr)) {
    case T_Const:
      peloton_expr = TransformConst(expr_state);
      break;

    case T_OpExpr:
      peloton_expr = TransformOp(expr_state);
      break;

    case T_ScalarArrayOpExpr:
      peloton_expr = TransformScalarArrayOp(expr_state);
      break;

    case T_Var:
      peloton_expr = TransformVar(expr_state);
      break;

    case T_BoolExpr:
      peloton_expr = TransformBool(expr_state);
      break;

    case T_Param:
      peloton_expr = TransformParam(expr_state);
      break;

    case T_RelabelType:
      peloton_expr = TransformRelabelType(expr_state);
      break;

    case T_FuncExpr:
      peloton_expr = TransformFunc(expr_state);
      break;

    case T_Aggref:
      peloton_expr = TransformAggRef(expr_state);
      break;

    default:
      LOG_ERROR("Unsupported Postgres Expr type: %u (see 'nodes.h')\n",
                nodeTag(expr_state->expr))
      ;
  }

  return peloton_expr;
}

<<<<<<< HEAD
expression::AbstractExpression* ExprTransformer::TransformExpr(
    const Expr* expr) {
  if (nullptr == expr) {
    LOG_TRACE("Null expression");
    return nullptr;
  }

  expression::AbstractExpression* peloton_expr = nullptr;

  switch (nodeTag(expr)) {
    case T_Const:
      peloton_expr = TransformConst(expr);
      break;

    case T_Var:
      peloton_expr = TransformVar(expr);
      break;

    default:
      LOG_ERROR("Unsupported Postgres Expr type: %u (see 'nodes.h')\n",
                nodeTag(expr))
      ;
  }

  return peloton_expr;
=======
std::vector<std::unique_ptr<const expression::AbstractExpression>>
ExprTransformer::TransformExprList(const ExprState *expr_state) {
  std::vector<std::unique_ptr<const expression::AbstractExpression> > exprs;  // a list of AND'ed expressions
  if (nodeTag(expr_state->expr) == T_List) {
    const List* list = reinterpret_cast<const List*>(expr_state);
    ListCell* l;
    assert(list_length(list) > 0);
    LOG_TRACE("Expression List of length %d", length);

    foreach (l, list)
    {
      const ExprState* expr_state = reinterpret_cast<const ExprState*>(lfirst(l));
      exprs.emplace_back(ExprTransformer::TransformExpr(expr_state));
    }
  } else {
      exprs.emplace_back(ExprTransformer::TransformExpr(expr_state));
  }

  return exprs;
>>>>>>> cbfe35d8
}

bool ExprTransformer::CleanExprTree(expression::AbstractExpression* root) {
  // AbstractExpression's destructor already handles deleting children
  delete root;

  return true;
}

expression::AbstractExpression* ExprTransformer::TransformConst(
    const ExprState* es) {
  auto const_expr = reinterpret_cast<const Const*>(es->expr);

  Value value;

  if (const_expr->constisnull) {  // Constant is null
    value = ValueFactory::GetNullValue();
  } else if (const_expr->constbyval) {  // non null
    value = TupleTransformer::GetValue(const_expr->constvalue,
                                       const_expr->consttype);
  } else if (const_expr->constlen == -1) {
    LOG_TRACE("Probably handing a string constant \n");
    value = TupleTransformer::GetValue(const_expr->constvalue,
                                       const_expr->consttype);
  } else {
    LOG_ERROR(
        "Unknown Const profile: constlen = %d , constbyval = %d, constvalue = "
        "%lu \n",
        const_expr->constlen, const_expr->constbyval,
        (long unsigned )const_expr->constvalue);
  }

  // A Const Expr has no children.
  auto rv = expression::ConstantValueFactory(value);
  return rv;
}

expression::AbstractExpression* ExprTransformer::TransformConst(
    const Expr* es) {
  auto const_expr = reinterpret_cast<const Const*>(es);

  Value value;

  if (const_expr->constisnull) {  // Constant is null
    value = ValueFactory::GetNullValue();
  } else if (const_expr->constbyval) {  // non null
    value = TupleTransformer::GetValue(const_expr->constvalue,
                                       const_expr->consttype);
  } else if (const_expr->constlen == -1) {
    LOG_TRACE("Probably handing a string constant \n");
    value = TupleTransformer::GetValue(const_expr->constvalue,
                                       const_expr->consttype);
  } else {
    LOG_ERROR(
        "Unknown Const profile: constlen = %d , constbyval = %d, constvalue = "
        "%lu \n",
        const_expr->constlen, const_expr->constbyval,
        (long unsigned )const_expr->constvalue);
  }

  // A Const Expr has no children.
  // modified by michael for IN operator
  //if (false) {
  if (const_expr->consttype == POSTGRES_VALUE_TYPE_TEXT_ARRAY ||
		  const_expr->consttype == POSTGRES_VALUE_TYPE_INT2_ARRAY ||
		  const_expr->consttype == POSTGRES_VALUE_TYPE_INT4_ARRAY ||
		  const_expr->consttype == POSTGRES_VALUE_TYPE_FLOADT4_ARRAY ||
		  const_expr->consttype == POSTGRES_VALUE_TYPE_OID_ARRAY ) {
	  std::vector<expression::AbstractExpression *>* vecExpr = new std::vector<expression::AbstractExpression *>;
	  Value tmpVal;
	  int nElements = value.ArrayLength();
	  for (int i = 0; i < nElements; i++) {
		  tmpVal = value.ItemAtIndex(i);
		  std::string str = tmpVal.Debug();
		  expression::AbstractExpression* ce = expression::ConstantValueFactory(tmpVal);
		  vecExpr->push_back(ce);
	  }
	  auto rv = expression::VectorFactory(VALUE_TYPE_ARRAY, vecExpr);
	  return rv;
	  //Free val and vector here ?michael vector_expression delete vecExpr
  } else {
	  auto rv = expression::ConstantValueFactory(value);
	  return rv;
  }

}

expression::AbstractExpression* ExprTransformer::TransformOp(
    const ExprState* es) {
  LOG_TRACE("Transform Op \n");

  auto op_expr = reinterpret_cast<const OpExpr*>(es->expr);
  auto func_state = reinterpret_cast<const FuncExprState*>(es);

  assert(op_expr->opfuncid != 0);  // Hopefully it has been filled in by PG planner

  auto pg_func_id = op_expr->opfuncid;

  return ReMapPgFunc(pg_func_id, func_state->args);
}

//added by michael for IN operator
expression::AbstractExpression* ExprTransformer::TransformScalarArrayOp(
    const ExprState* es) {
  LOG_TRACE("Transform ScalarArrayOp \n");

  auto op_expr = reinterpret_cast<const ScalarArrayOpExpr*>(es->expr);
  //auto sa_state = reinterpret_cast<const ScalarArrayOpExprState*>(es);
  assert(op_expr->opfuncid != 0);  // Hopefully it has been filled in by PG planner
  const List* list = op_expr->args;
  assert(list_length(list) <= 2);  // Hopefully it has at most two parameters

   // Extract function arguments (at most two)
   expression::AbstractExpression* lc = nullptr;
   expression::AbstractExpression* rc = nullptr;
   int ic = 0;
   ListCell* arg;
   foreach (arg, list)
   {
     Expr* ex = (Expr*) lfirst(arg);

     if (ic >= list_length(list))
       break;
     if (ic == 0)
       lc = TransformExpr(ex);
     else if (ic == 1)
       rc = TransformExpr(ex);
     else break;

     ic++;
   }

   return expression::ComparisonFactory(EXPRESSION_TYPE_COMPARE_IN, lc, rc);
   //return expression::ComparisonFactory(EXPRESSION_TYPE_COMPARE_EQUAL, lc, rc);
}


expression::AbstractExpression* ExprTransformer::TransformFunc(
    const ExprState* es) {
  auto fn_es = reinterpret_cast<const FuncExprState*>(es);
  auto fn_expr = reinterpret_cast<const FuncExpr*>(es->expr);

  assert(fn_expr->xpr.type == T_FuncExpr);

  auto pg_func_id = fn_expr->funcid;
  auto rettype = fn_expr->funcresulttype;

  LOG_TRACE("PG Func oid : %u , return type : %u \n", pg_func_id, rettype);
  LOG_TRACE("PG funcid in planstate : %u\n", fn_es->func.fn_oid);

  auto retval = ReMapPgFunc(pg_func_id, fn_es->args);


  // FIXME It will generate incorrect results.
  if(!retval){
    LOG_ERROR("Unknown function. By-pass it for now. (May be incorrect.");
    assert(list_length(fn_es->args) > 0);

    ExprState* first_child = (ExprState*) lfirst(list_head(fn_es->args));
    return TransformExpr(first_child);
  }

  if (retval->GetExpressionType() == EXPRESSION_TYPE_CAST) {
    expression::CastExpression *cast_expr = reinterpret_cast<expression::CastExpression*>(retval);
    ExprState* first_child = (ExprState*) lfirst(list_head(fn_es->args));
    cast_expr->SetChild(TransformExpr(first_child));
    PostgresValueType type = static_cast<PostgresValueType>(rettype);
    cast_expr->SetResultType(type);
    return cast_expr;
  }

  return retval;
}

expression::AbstractExpression* ExprTransformer::TransformVar(
    const ExprState* es) {
  // Var expr only needs default ES
  auto var_expr = reinterpret_cast<const Var*>(es->expr);

  oid_t tuple_idx = (var_expr->varno == INNER_VAR ? 1 : 0);  // Seems reasonable, c.f. ExecEvalScalarVarFast()

  /*
   * Special case: an varattno of zero in PG
   * means return the whole row.
   * We don't want that, just return null.
   */
  if (!AttributeNumberIsValid(
      var_expr->varattno) || !AttrNumberIsForUserDefinedAttr(var_expr->varattno)) {
    return nullptr;
  }

  oid_t value_idx = static_cast<oid_t>(AttrNumberGetAttrOffset(
      var_expr->varattno));

  LOG_TRACE("tuple_idx = %u , value_idx = %u \n", tuple_idx, value_idx);

  // TupleValue expr has no children.
  return expression::TupleValueFactory(tuple_idx, value_idx);
}

expression::AbstractExpression* ExprTransformer::TransformVar(
    const Expr* es) {
  // Var expr only needs default ES
  auto var_expr = reinterpret_cast<const Var*>(es);

  oid_t tuple_idx = (var_expr->varno == INNER_VAR ? 1 : 0);  // Seems reasonable, c.f. ExecEvalScalarVarFast()

  /*
   * Special case: an varattno of zero in PG
   * means return the whole row.
   * We don't want that, just return null.
   */
  if (!AttributeNumberIsValid(
      var_expr->varattno) || !AttrNumberIsForUserDefinedAttr(var_expr->varattno)) {
    return nullptr;
  }

  oid_t value_idx = static_cast<oid_t>(AttrNumberGetAttrOffset(
      var_expr->varattno));

  LOG_TRACE("tuple_idx = %u , value_idx = %u \n", tuple_idx, value_idx);

  // TupleValue expr has no children.
  return expression::TupleValueFactory(tuple_idx, value_idx);
}

expression::AbstractExpression* ExprTransformer::TransformBool(
    const ExprState* es) {
  auto bool_expr = reinterpret_cast<const BoolExpr*>(es->expr);
  auto bool_state = reinterpret_cast<const BoolExprState*>(es);

  auto bool_op = bool_expr->boolop;

  /*
   * AND and OR can take >=2 arguments,
   * while NOT should take only one.
   */
  assert(bool_state->args);
  assert(bool_op != NOT_EXPR || list_length(bool_state->args) == 1);
  assert(bool_op == NOT_EXPR || list_length(bool_state->args) >= 2);

  auto args = bool_state->args;

  switch (bool_op) {
    case AND_EXPR:
      LOG_TRACE("Bool AND list \n");
      return TransformList(reinterpret_cast<const ExprState*>(args),
                           EXPRESSION_TYPE_CONJUNCTION_AND);

    case OR_EXPR:
      LOG_TRACE("Bool OR list \n");
      return TransformList(reinterpret_cast<const ExprState*>(args),
                           EXPRESSION_TYPE_CONJUNCTION_OR);

    case NOT_EXPR: {
      LOG_TRACE("Bool NOT \n");
      auto child_es =
          reinterpret_cast<const ExprState*>(lfirst(list_head(args)));
      auto child = TransformExpr(child_es);
      return expression::OperatorFactory(EXPRESSION_TYPE_OPERATOR_NOT, child,
                                         nullptr);
    }

    default:
      LOG_ERROR("Unrecognized BoolExpr : %u", bool_op)
      ;
  }

  return nullptr;
}

expression::AbstractExpression* ExprTransformer::TransformParam(
    const ExprState* es) {
  auto param_expr = reinterpret_cast<const Param*>(es->expr);

  switch (param_expr->paramkind) {
    case PARAM_EXTERN:
      LOG_TRACE("Handle EXTREN PARAM");
      return expression::ParameterValueFactory(param_expr->paramid - 1);  // 1 indexed
      break;
    default:
      LOG_ERROR("Unrecognized param kind %d", param_expr->paramkind)
      ;
      break;
  }

  return nullptr;
}

expression::AbstractExpression* ExprTransformer::TransformRelabelType(
    const ExprState* es) {
  auto state = reinterpret_cast<const GenericExprState*>(es);
  auto expr = reinterpret_cast<const RelabelType*>(es->expr);
  auto child_state = state->arg;

  assert(expr->relabelformat == COERCE_IMPLICIT_CAST);

  LOG_TRACE("Handle relabel as %d", expr->resulttype);
  expression::AbstractExpression* child = ExprTransformer::TransformExpr(
      child_state);

  PostgresValueType type = static_cast<PostgresValueType>(expr->resulttype);

  return expression::CastFactory(type, child);
}

expression::AbstractExpression* ExprTransformer::TransformAggRef(
    const ExprState* es) {
  auto aggref_state = reinterpret_cast<const AggrefExprState*>(es);

  assert(aggref_state->aggno >= 0);

  int value_idx = aggref_state->aggno;
  int tuple_idx = 1;

  // Raw aggregate values would be passed as the RIGHT tuple
  return expression::TupleValueFactory(tuple_idx, value_idx);

}

expression::AbstractExpression* ExprTransformer::TransformList(
    const ExprState* es, ExpressionType et) {
  assert(
      et == EXPRESSION_TYPE_CONJUNCTION_AND
          || et == EXPRESSION_TYPE_CONJUNCTION_OR);

  const List* list = reinterpret_cast<const List*>(es);
  ListCell* l;
  int length = list_length(list);
  if(length == 0)
    return nullptr;
  LOG_TRACE("Expression List of length %d", length);
  std::list<expression::AbstractExpression*> exprs;  // a list of AND'ed expressions

  foreach (l, list)
  {
    const ExprState* expr_state = reinterpret_cast<const ExprState*>(lfirst(l));
    exprs.push_back(ExprTransformer::TransformExpr(expr_state));
  }

  return expression::ConjunctionFactory(et, exprs);
}

/**
 * @brief Helper function: re-map Postgres's builtin function
 * to proper expression type in Peloton
 *
 * @param pg_func_id  PG Function Id used to lookup function in \b
 *fmrg_builtin[]
 * (see Postgres source file 'fmgrtab.cpp')
 * @param args  The argument list in PG ExprState
 * @return            Corresponding expression tree in peloton.
 */
expression::AbstractExpression*
ExprTransformer::ReMapPgFunc(Oid pg_func_id, List* args) {

  assert(pg_func_id > 0);


  // Perform lookup
  auto itr = kPgFuncMap.find(pg_func_id);

  if (itr == kPgFuncMap.end()) {
    LOG_ERROR("Unsupported PG Op Function ID : %u (check fmgrtab.cpp)\n",
              pg_func_id);
    return nullptr;
  }
  PltFuncMetaInfo func_meta = itr->second;

  if (func_meta.exprtype == EXPRESSION_TYPE_CAST) {
    // it is a cast, but we need casted type and the child expr.
    // so we just create an empty cast expr and return it.
    return expression::CastFactory();
  }

  assert(list_length(args) <= 2);  // Hopefully it has at most two parameters

  // Extract function arguments (at most two)
  expression::AbstractExpression* lc = nullptr;
  expression::AbstractExpression* rc = nullptr;
  int i = 0;
  ListCell* arg;
  foreach (arg, args)
  {
    ExprState* argstate = (ExprState*) lfirst(arg);

    if (i >= func_meta.nargs)
      break;
    if (i == 0)
      lc = TransformExpr(argstate);
    else if (i == 1)
      rc = TransformExpr(argstate);
    else break;

    i++;
  }

  // Construct the corresponding Peloton expression
  auto plt_exprtype = func_meta.exprtype;

  switch (plt_exprtype) {
    case EXPRESSION_TYPE_COMPARE_EQUAL:
    case EXPRESSION_TYPE_COMPARE_NOTEQUAL:
    case EXPRESSION_TYPE_COMPARE_GREATERTHAN:
    case EXPRESSION_TYPE_COMPARE_LESSTHAN:
    case EXPRESSION_TYPE_COMPARE_GREATERTHANOREQUALTO:
    case EXPRESSION_TYPE_COMPARE_LESSTHANOREQUALTO:
      return expression::ComparisonFactory(plt_exprtype, lc, rc);

    case EXPRESSION_TYPE_OPERATOR_PLUS:
    case EXPRESSION_TYPE_OPERATOR_MINUS:
    case EXPRESSION_TYPE_OPERATOR_MULTIPLY:
    case EXPRESSION_TYPE_OPERATOR_DIVIDE:
      return expression::OperatorFactory(plt_exprtype, lc, rc);

    default:
      LOG_ERROR(
          "This Peloton ExpressionType is in our map but not transformed here "
          ": %u",
          plt_exprtype)
      ;
  }

  return nullptr;
}

}  // namespace bridge
}  // namespace peloton<|MERGE_RESOLUTION|>--- conflicted
+++ resolved
@@ -105,7 +105,6 @@
   return peloton_expr;
 }
 
-<<<<<<< HEAD
 expression::AbstractExpression* ExprTransformer::TransformExpr(
     const Expr* expr) {
   if (nullptr == expr) {
@@ -131,7 +130,8 @@
   }
 
   return peloton_expr;
-=======
+}
+
 std::vector<std::unique_ptr<const expression::AbstractExpression>>
 ExprTransformer::TransformExprList(const ExprState *expr_state) {
   std::vector<std::unique_ptr<const expression::AbstractExpression> > exprs;  // a list of AND'ed expressions
@@ -141,8 +141,7 @@
     assert(list_length(list) > 0);
     LOG_TRACE("Expression List of length %d", length);
 
-    foreach (l, list)
-    {
+    foreach (l, list){
       const ExprState* expr_state = reinterpret_cast<const ExprState*>(lfirst(l));
       exprs.emplace_back(ExprTransformer::TransformExpr(expr_state));
     }
@@ -151,7 +150,6 @@
   }
 
   return exprs;
->>>>>>> cbfe35d8
 }
 
 bool ExprTransformer::CleanExprTree(expression::AbstractExpression* root) {
