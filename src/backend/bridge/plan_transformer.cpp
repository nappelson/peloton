--- conflicted
+++ resolved
@@ -376,17 +376,9 @@
       TargetEntry *tle = (TargetEntry *) gstate->xprstate.expr;
       AttrNumber resind = tle->resno - 1;
       bool isnull;
-<<<<<<< HEAD
-      Datum value = ExecEvalExpr(gstate->arg,
-									  econtext,
-									  &isnull,
-									  &itemIsDone[resind]);
-
-      LOG_INFO("Datum : %lu \n", value);
-=======
       Datum value = ExecEvalExpr(gstate->arg, econtext, &isnull,
                                  &itemIsDone[resind]);
->>>>>>> 0be2c3d4
+      LOG_INFO("Datum : %lu \n", value);
     }
 
   }
@@ -455,6 +447,7 @@
    * In Peloton, they are both unsigned. But both of them cannot be negative,
    * The is safe */
   /* TODO: handle no limit and no offset cases, in which the corresponding value is 0 */
+  LOG_INFO("Flags :: Limit: %d, Offset: %d", noLimit, noOffset);
   LOG_INFO("Limit: %ld, Offset: %ld", limit, offset);
   auto plan_node = new planner::LimitNode(limit, offset);
 
