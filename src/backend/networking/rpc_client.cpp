--- conflicted
+++ resolved
@@ -26,98 +26,6 @@
       stub_(new AbstractPelotonService::Stub(channel_)){};
 
 RpcClient::~RpcClient() {
-<<<<<<< HEAD
-   delete channel_;
-   delete controller_;
-   delete stub_;
- }
-
- void RpcClient::TransactionInit(const TransactionInitRequest* request,
-                      TransactionInitResponse* response) {
-   stub_->TransactionInit(controller_, request, response, NULL);
- }
-
- void RpcClient::TransactionWork(const TransactionWorkRequest* request,
-                      TransactionWorkResponse* response) {
-   stub_->TransactionWork(controller_, request, response, NULL);
- }
-
- void RpcClient::TransactionPrefetch(const TransactionPrefetchResult* request,
-                          TransactionPrefetchAcknowledgement* response) {
-   stub_->TransactionPrefetch(controller_, request, response, NULL);
- }
-
- void RpcClient::TransactionMap(const TransactionMapRequest* request,
-                     TransactionMapResponse* response) {
-   stub_->TransactionMap(controller_, request, response, NULL);
- }
-
- void RpcClient::TransactionReduce(const TransactionReduceRequest* request,
-                        TransactionReduceResponse* response) {
-   stub_->TransactionReduce(controller_, request, response, NULL);
- }
-
- void RpcClient::TransactionPrepare(const TransactionPrepareRequest* request,
-                         TransactionPrepareResponse* response) {
-   stub_->TransactionPrepare(controller_, request, response, NULL);
- }
-
- void RpcClient::TransactionFinish(const TransactionFinishRequest* request,
-                        TransactionFinishResponse* response) {
-   stub_->TransactionFinish(controller_, request, response, NULL);
- }
-
- void RpcClient::TransactionRedirect(const TransactionRedirectRequest* request,
-                          TransactionRedirectResponse* response) {
-   stub_->TransactionRedirect(controller_, request, response, NULL);
- }
-
- void RpcClient::TransactionDebug(const TransactionDebugRequest* request,
-                       TransactionDebugResponse* response) {
-   stub_->TransactionDebug(controller_, request, response, NULL);
- }
-
- void RpcClient::SendData(const SendDataRequest* request,
-               SendDataResponse* response) {
-   stub_->SendData(controller_, request, response, NULL);
- }
-
- void RpcClient::Initialize(const InitializeRequest* request,
-                 InitializeResponse* response) {
-   stub_->Initialize(controller_, request, response, NULL);
- }
-
- void RpcClient::ShutdownPrepare(const ShutdownPrepareRequest* request,
-                      ShutdownPrepareResponse* response) {
-   stub_->ShutdownPrepare(controller_, request, response, NULL);
- }
-
- void RpcClient::Shutdown(const ShutdownRequest* request,
-               ShutdownResponse* response) {
-   stub_->Shutdown(controller_, request, response, NULL);
- }
-
- void RpcClient::Heartbeat(const HeartbeatRequest* request,
-                HeartbeatResponse* response) {
-   //google::protobuf::Closure* callback = google::protobuf::internal::NewCallback(&HearbeatCallback);
-   //controller_->SetRpcClientManager(&client_manager_);
-   stub_->Heartbeat(controller_, request, response, NULL);
- }
-
- void RpcClient::UnevictData(const UnevictDataRequest* request,
-                  UnevictDataResponse* response) {
-   stub_->UnevictData(controller_, request, response, NULL);
- }
-
- void RpcClient::TimeSync(const TimeSyncRequest* request,
-               TimeSyncResponse* response) {
-   stub_->TimeSync(controller_, request, response, NULL);
- }
-
- void RpcClient::QueryPlan(const QueryPlanExecRequest* request, QueryPlanExecResponse* response) {
-   stub_->QueryPlan(controller_, request, response, NULL);
- }
-=======
   delete channel_;
   delete controller_;
   delete stub_;
@@ -206,7 +114,9 @@
                          TimeSyncResponse* response) {
   stub_->TimeSync(controller_, request, response, NULL);
 }
->>>>>>> 24008cb4
+ void RpcClient::QueryPlan(const QueryPlanExecRequest* request, QueryPlanExecResponse* response) {
+   stub_->QueryPlan(controller_, request, response, NULL);
+ }
 
 }  // namespace networking
 }  // namespace peloton