--- conflicted
+++ resolved
@@ -27,10 +27,6 @@
 
 typedef tbb::concurrent_unordered_map<oid_t, void*> lookup_dir;
 typedef tbb::concurrent_unordered_map<std::pair<oid_t, oid_t>, void*> global_lookup_dir; 
-<<<<<<< HEAD
-
-=======
->>>>>>> ec1aaeb0
 
 class Manager {
 
@@ -51,19 +47,11 @@
 
     // Store table location with two keys
     void SetLocation(const oid_t oid1, const oid_t oid2, void *location);
-<<<<<<< HEAD
-
-=======
->>>>>>> ec1aaeb0
 
     void *GetLocation(const oid_t oid) const;
 
     // Look up the address with two keys
     void *GetLocation(const oid_t database_oid, const oid_t table_oid) const;
-<<<<<<< HEAD
-
-=======
->>>>>>> ec1aaeb0
 
     Manager() {}
 
