--- conflicted
+++ resolved
@@ -81,12 +81,7 @@
       break;
 
     case T_CreateStmt:
-<<<<<<< HEAD
 	  	child_parse_tree.reset(new parser::CreateParse((CreateStmt *) postgres_parse_tree));
-=======
-      LOG_INFO("Move on Up");
-      child_parse_tree.reset(new parser::CreateParse((CreateStmt *) postgres_parse_tree));
->>>>>>> ba8ad170
       break;
 
     case T_DropStmt:
