/*-------------------------------------------------------------------------
 *
 * execMain.c
 *	  top level executor interface routines
 *
 * INTERFACE ROUTINES
 *	ExecutorStart()
 *	ExecutorRun()
 *	ExecutorFinish()
 *	ExecutorEnd()
 *
 *	These four procedures are the external interface to the executor.
 *	In each case, the query descriptor is required as an argument.
 *
 *	ExecutorStart must be called at the beginning of execution of any
 *	query plan and ExecutorEnd must always be called at the end of
 *	execution of a plan (unless it is aborted due to error).
 *
 *	ExecutorRun accepts direction and count arguments that specify whether
 *	the plan is to be executed forwards, backwards, and for how many tuples.
 *	In some cases ExecutorRun may be called multiple times to process all
 *	the tuples for a plan.  It is also acceptable to stop short of executing
 *	the whole plan (but only if it is a SELECT).
 *
 *	ExecutorFinish must be called after the final ExecutorRun call and
 *	before ExecutorEnd.  This can be omitted only in case of EXPLAIN,
 *	which should also omit ExecutorRun.
 *
 * Portions Copyright (c) 1996-2015, PostgreSQL Global Development Group
 * Portions Copyright (c) 1994, Regents of the University of California
 *
 *
 * IDENTIFICATION
 *	  src/backend/executor/execMain.c
 *
 *-------------------------------------------------------------------------
 */
#include "postgres.h"

#include "access/htup_details.h"
#include "access/sysattr.h"
#include "access/transam.h"
#include "access/xact.h"
#include "catalog/namespace.h"
#include "commands/matview.h"
#include "commands/trigger.h"
#include "executor/execdebug.h"
#include "foreign/fdwapi.h"
#include "mb/pg_wchar.h"
#include "miscadmin.h"
#include "optimizer/clauses.h"
#include "parser/parsetree.h"
#include "storage/bufmgr.h"
#include "storage/lmgr.h"
#include "tcop/utility.h"
#include "utils/acl.h"
#include "utils/lsyscache.h"
#include "utils/memutils.h"
#include "utils/rls.h"
#include "utils/snapmgr.h"
#include "utils/tqual.h"

#include "nodes/pprint.h"


/* Hooks for plugins to get control in ExecutorStart/Run/Finish/End */
ExecutorStart_hook_type ExecutorStart_hook = NULL;
ExecutorRun_hook_type ExecutorRun_hook = NULL;
ExecutorFinish_hook_type ExecutorFinish_hook = NULL;
ExecutorEnd_hook_type ExecutorEnd_hook = NULL;

/* Hook for plugin to get control in ExecCheckRTPerms() */
ExecutorCheckPerms_hook_type ExecutorCheckPerms_hook = NULL;

/* decls for local routines only used within this module */
static void InitPlan(QueryDesc *queryDesc, int eflags);
static void CheckValidRowMarkRel(Relation rel, RowMarkType markType);
static void ExecPostprocessPlan(EState *estate);
static void ExecEndPlan(PlanState *planstate, EState *estate);
static void ExecutePlan(EState *estate, PlanState *planstate,
			CmdType operation,
			bool sendTuples,
			long numberTuples,
			ScanDirection direction,
			DestReceiver *dest);
static bool ExecCheckRTEPerms(RangeTblEntry *rte);
static bool ExecCheckRTEPermsModified(Oid relOid, Oid userid,
						  Bitmapset *modifiedCols,
						  AclMode requiredPerms);
static void ExecCheckXactReadOnly(PlannedStmt *plannedstmt);
static char *ExecBuildSlotValueDescription(Oid reloid,
							  TupleTableSlot *slot,
							  TupleDesc tupdesc,
							  Bitmapset *modifiedCols,
							  int maxfieldlen);
static void EvalPlanQualStart(EPQState *epqstate, EState *parentestate,
				  Plan *planTree);

/*
 * Note that GetUpdatedColumns() also exists in commands/trigger.c.  There does
 * not appear to be any good header to put it into, given the structures that
 * it uses, so we let them be duplicated.  Be sure to update both if one needs
 * to be changed, however.
 */
#define GetInsertedColumns(relinfo, estate) \
	(rt_fetch((relinfo)->ri_RangeTableIndex, (estate)->es_range_table)->insertedCols)
#define GetUpdatedColumns(relinfo, estate) \
	(rt_fetch((relinfo)->ri_RangeTableIndex, (estate)->es_range_table)->updatedCols)

/* end of local decls */


/* ----------------------------------------------------------------
 *		ExecutorStart
 *
 *		This routine must be called at the beginning of any execution of any
 *		query plan
 *
 * Takes a QueryDesc previously created by CreateQueryDesc (which is separate
 * only because some places use QueryDescs for utility commands).  The tupDesc
 * field of the QueryDesc is filled in to describe the tuples that will be
 * returned, and the internal fields (estate and planstate) are set up.
 *
 * eflags contains flag bits as described in executor.h.
 *
 * NB: the CurrentMemoryContext when this is called will become the parent
 * of the per-query context used for this Executor invocation.
 *
 * We provide a function hook variable that lets loadable plugins
 * get control when ExecutorStart is called.  Such a plugin would
 * normally call standard_ExecutorStart().
 *
 * ----------------------------------------------------------------
 */
void
ExecutorStart(QueryDesc *queryDesc, int eflags)
{
	//PlannedStmt *plan = queryDesc->plannedstmt;
	//elog_node_display(LOG, "plan", plan, Debug_pretty_print);

	if (ExecutorStart_hook)
		(*ExecutorStart_hook) (queryDesc, eflags);
	else
		standard_ExecutorStart(queryDesc, eflags);
}

void
standard_ExecutorStart(QueryDesc *queryDesc, int eflags)
{
	EState	   *estate;
	MemoryContext oldcontext;

	/* sanity checks: queryDesc must not be started already */
	Assert(queryDesc != NULL);
	Assert(queryDesc->estate == NULL);

	/*
	 * If the transaction is read-only, we need to check if any writes are
	 * planned to non-temporary tables.  EXPLAIN is considered read-only.
	 *
	 * Don't allow writes in parallel mode.  Supporting UPDATE and DELETE would
	 * require (a) storing the combocid hash in shared memory, rather than
	 * synchronizing it just once at the start of parallelism, and (b) an
	 * alternative to heap_update()'s reliance on xmax for mutual exclusion.
	 * INSERT may have no such troubles, but we forbid it to simplify the
	 * checks.
	 *
	 * We have lower-level defenses in CommandCounterIncrement and elsewhere
	 * against performing unsafe operations in parallel mode, but this gives
	 * a more user-friendly error message.
	 */
	if ((XactReadOnly || IsInParallelMode()) &&
		!(eflags & EXEC_FLAG_EXPLAIN_ONLY))
		ExecCheckXactReadOnly(queryDesc->plannedstmt);

	/*
	 * Build EState, switch into per-query memory context for startup.
	 */
	estate = CreateExecutorState();
	queryDesc->estate = estate;

	oldcontext = MemoryContextSwitchTo(estate->es_query_cxt);

	/*
	 * Fill in external parameters, if any, from queryDesc; and allocate
	 * workspace for internal parameters
	 */
	estate->es_param_list_info = queryDesc->params;

	if (queryDesc->plannedstmt->nParamExec > 0)
		estate->es_param_exec_vals = (ParamExecData *)
			palloc0(queryDesc->plannedstmt->nParamExec * sizeof(ParamExecData));

	/*
	 * If non-read-only query, set the command ID to mark output tuples with
	 */
	switch (queryDesc->operation)
	{
		case CMD_SELECT:

			/*
			 * SELECT FOR [KEY] UPDATE/SHARE and modifying CTEs need to mark
			 * tuples
			 */
			if (queryDesc->plannedstmt->rowMarks != NIL ||
				queryDesc->plannedstmt->hasModifyingCTE)
				estate->es_output_cid = GetCurrentCommandId(true);

			/*
			 * A SELECT without modifying CTEs can't possibly queue triggers,
			 * so force skip-triggers mode. This is just a marginal efficiency
			 * hack, since AfterTriggerBeginQuery/AfterTriggerEndQuery aren't
			 * all that expensive, but we might as well do it.
			 */
			if (!queryDesc->plannedstmt->hasModifyingCTE)
				eflags |= EXEC_FLAG_SKIP_TRIGGERS;
			break;

		case CMD_INSERT:
		case CMD_DELETE:
		case CMD_UPDATE:
			estate->es_output_cid = GetCurrentCommandId(true);
			break;

		default:
			elog(ERROR, "unrecognized operation code: %d",
				 (int) queryDesc->operation);
			break;
	}

	/*
	 * Copy other important information into the EState
	 */
	estate->es_snapshot = RegisterSnapshot(queryDesc->snapshot);
	estate->es_crosscheck_snapshot = RegisterSnapshot(queryDesc->crosscheck_snapshot);
	estate->es_top_eflags = eflags;
	estate->es_instrument = queryDesc->instrument_options;

	/*
	 * Initialize the plan state tree
	 */
	InitPlan(queryDesc, eflags);

	/*
	 * Set up an AFTER-trigger statement context, unless told not to, or
	 * unless it's EXPLAIN-only mode (when ExecutorFinish won't be called).
	 */
	if (!(eflags & (EXEC_FLAG_SKIP_TRIGGERS | EXEC_FLAG_EXPLAIN_ONLY)))
		AfterTriggerBeginQuery();

	MemoryContextSwitchTo(oldcontext);
}

/* ----------------------------------------------------------------
 *		ExecutorRun
 *
 *		This is the main routine of the executor module. It accepts
 *		the query descriptor from the traffic cop and executes the
 *		query plan.
 *
 *		ExecutorStart must have been called already.
 *
 *		If direction is NoMovementScanDirection then nothing is done
 *		except to start up/shut down the destination.  Otherwise,
 *		we retrieve up to 'count' tuples in the specified direction.
 *
 *		Note: count = 0 is interpreted as no portal limit, i.e., run to
 *		completion.  Also note that the count limit is only applied to
 *		retrieved tuples, not for instance to those inserted/updated/deleted
 *		by a ModifyTable plan node.
 *
 *		There is no return value, but output tuples (if any) are sent to
 *		the destination receiver specified in the QueryDesc; and the number
 *		of tuples processed at the top level can be found in
 *		estate->es_processed.
 *
 *		We provide a function hook variable that lets loadable plugins
 *		get control when ExecutorRun is called.  Such a plugin would
 *		normally call standard_ExecutorRun().
 *
 * ----------------------------------------------------------------
 */
void
ExecutorRun(QueryDesc *queryDesc,
			ScanDirection direction, long count)
{
	//PlannedStmt *plan = queryDesc->plannedstmt;
	//elog_node_display(LOG, "plan", plan, Debug_pretty_print);

<<<<<<< HEAD
  //printPlanStateTree(queryDesc->planstate);

=======
    // TODO: not yet defined
    //print_queryDesc(queryDesc);
>>>>>>> cb934e62

	if (ExecutorRun_hook)
		(*ExecutorRun_hook) (queryDesc, direction, count);
	else
		standard_ExecutorRun(queryDesc, direction, count);
}

void
standard_ExecutorRun(QueryDesc *queryDesc,
					 ScanDirection direction, long count)
{
	EState	   *estate;
	CmdType		operation;
	DestReceiver *dest;
	bool		sendTuples;
	MemoryContext oldcontext;

	/* sanity checks */
	Assert(queryDesc != NULL);

	estate = queryDesc->estate;

	Assert(estate != NULL);
	Assert(!(estate->es_top_eflags & EXEC_FLAG_EXPLAIN_ONLY));

	/*
	 * Switch into per-query memory context
	 */
	oldcontext = MemoryContextSwitchTo(estate->es_query_cxt);

	/* Allow instrumentation of Executor overall runtime */
	if (queryDesc->totaltime)
		InstrStartNode(queryDesc->totaltime);

	/*
	 * extract information from the query descriptor and the query feature.
	 */
	operation = queryDesc->operation;
	dest = queryDesc->dest;

	/*
	 * startup tuple receiver, if we will be emitting tuples
	 */
	estate->es_processed = 0;
	estate->es_lastoid = InvalidOid;

	sendTuples = (operation == CMD_SELECT ||
				  queryDesc->plannedstmt->hasReturning);

	if (sendTuples)
		(*dest->rStartup) (dest, operation, queryDesc->tupDesc);

	/*
	 * run plan
	 */
	if (!ScanDirectionIsNoMovement(direction))
		ExecutePlan(estate,
					queryDesc->planstate,
					operation,
					sendTuples,
					count,
					direction,
					dest);

	/*
	 * shutdown tuple receiver, if we started it
	 */
	if (sendTuples)
		(*dest->rShutdown) (dest);

	if (queryDesc->totaltime)
		InstrStopNode(queryDesc->totaltime, estate->es_processed);

	MemoryContextSwitchTo(oldcontext);
}

/* ----------------------------------------------------------------
 *		ExecutorFinish
 *
 *		This routine must be called after the last ExecutorRun call.
 *		It performs cleanup such as firing AFTER triggers.  It is
 *		separate from ExecutorEnd because EXPLAIN ANALYZE needs to
 *		include these actions in the total runtime.
 *
 *		We provide a function hook variable that lets loadable plugins
 *		get control when ExecutorFinish is called.  Such a plugin would
 *		normally call standard_ExecutorFinish().
 *
 * ----------------------------------------------------------------
 */
void
ExecutorFinish(QueryDesc *queryDesc)
{
	if (ExecutorFinish_hook)
		(*ExecutorFinish_hook) (queryDesc);
	else
		standard_ExecutorFinish(queryDesc);
}

void
standard_ExecutorFinish(QueryDesc *queryDesc)
{
	EState	   *estate;
	MemoryContext oldcontext;

	/* sanity checks */
	Assert(queryDesc != NULL);

	estate = queryDesc->estate;

	Assert(estate != NULL);
	Assert(!(estate->es_top_eflags & EXEC_FLAG_EXPLAIN_ONLY));

	/* This should be run once and only once per Executor instance */
	Assert(!estate->es_finished);

	/* Switch into per-query memory context */
	oldcontext = MemoryContextSwitchTo(estate->es_query_cxt);

	/* Allow instrumentation of Executor overall runtime */
	if (queryDesc->totaltime)
		InstrStartNode(queryDesc->totaltime);

	/* Run ModifyTable nodes to completion */
	ExecPostprocessPlan(estate);

	/* Execute queued AFTER triggers, unless told not to */
	if (!(estate->es_top_eflags & EXEC_FLAG_SKIP_TRIGGERS))
		AfterTriggerEndQuery(estate);

	if (queryDesc->totaltime)
		InstrStopNode(queryDesc->totaltime, 0);

	MemoryContextSwitchTo(oldcontext);

	estate->es_finished = true;
}

/* ----------------------------------------------------------------
 *		ExecutorEnd
 *
 *		This routine must be called at the end of execution of any
 *		query plan
 *
 *		We provide a function hook variable that lets loadable plugins
 *		get control when ExecutorEnd is called.  Such a plugin would
 *		normally call standard_ExecutorEnd().
 *
 * ----------------------------------------------------------------
 */
void
ExecutorEnd(QueryDesc *queryDesc)
{
	if (ExecutorEnd_hook)
		(*ExecutorEnd_hook) (queryDesc);
	else
		standard_ExecutorEnd(queryDesc);
}

void
standard_ExecutorEnd(QueryDesc *queryDesc)
{
	EState	   *estate;
	MemoryContext oldcontext;

	/* sanity checks */
	Assert(queryDesc != NULL);

	estate = queryDesc->estate;

	Assert(estate != NULL);

	/*
	 * Check that ExecutorFinish was called, unless in EXPLAIN-only mode. This
	 * Assert is needed because ExecutorFinish is new as of 9.1, and callers
	 * might forget to call it.
	 */
	Assert(estate->es_finished ||
		   (estate->es_top_eflags & EXEC_FLAG_EXPLAIN_ONLY));

	/*
	 * Switch into per-query memory context to run ExecEndPlan
	 */
	oldcontext = MemoryContextSwitchTo(estate->es_query_cxt);

	ExecEndPlan(queryDesc->planstate, estate);

	/* do away with our snapshots */
	UnregisterSnapshot(estate->es_snapshot);
	UnregisterSnapshot(estate->es_crosscheck_snapshot);

	/*
	 * Must switch out of context before destroying it
	 */
	MemoryContextSwitchTo(oldcontext);

	/*
	 * Release EState and per-query memory context.  This should release
	 * everything the executor has allocated.
	 */
	FreeExecutorState(estate);

	/* Reset queryDesc fields that no longer point to anything */
	queryDesc->tupDesc = NULL;
	queryDesc->estate = NULL;
	queryDesc->planstate = NULL;
	queryDesc->totaltime = NULL;
}

/* ----------------------------------------------------------------
 *		ExecutorRewind
 *
 *		This routine may be called on an open queryDesc to rewind it
 *		to the start.
 * ----------------------------------------------------------------
 */
void
ExecutorRewind(QueryDesc *queryDesc)
{
	EState	   *estate;
	MemoryContext oldcontext;

	/* sanity checks */
	Assert(queryDesc != NULL);

	estate = queryDesc->estate;

	Assert(estate != NULL);

	/* It's probably not sensible to rescan updating queries */
	Assert(queryDesc->operation == CMD_SELECT);

	/*
	 * Switch into per-query memory context
	 */
	oldcontext = MemoryContextSwitchTo(estate->es_query_cxt);

	/*
	 * rescan plan
	 */
	ExecReScan(queryDesc->planstate);

	MemoryContextSwitchTo(oldcontext);
}


/*
 * ExecCheckRTPerms
 *		Check access permissions for all relations listed in a range table.
 *
 * Returns true if permissions are adequate.  Otherwise, throws an appropriate
 * error if ereport_on_violation is true, or simply returns false otherwise.
 *
 * Note that this does NOT address row level security policies (aka: RLS).  If
 * rows will be returned to the user as a result of this permission check
 * passing, then RLS also needs to be consulted (and check_enable_rls()).
 *
 * See rewrite/rowsecurity.c.
 */
bool
ExecCheckRTPerms(List *rangeTable, bool ereport_on_violation)
{
	ListCell   *l;
	bool		result = true;

	foreach(l, rangeTable)
	{
		RangeTblEntry *rte = (RangeTblEntry *) lfirst(l);

		result = ExecCheckRTEPerms(rte);
		if (!result)
		{
			Assert(rte->rtekind == RTE_RELATION);
			if (ereport_on_violation)
				aclcheck_error(ACLCHECK_NO_PRIV, ACL_KIND_CLASS,
							   get_rel_name(rte->relid));
			return false;
		}
	}

	if (ExecutorCheckPerms_hook)
		result = (*ExecutorCheckPerms_hook) (rangeTable,
											 ereport_on_violation);
	return result;
}

/*
 * ExecCheckRTEPerms
 *		Check access permissions for a single RTE.
 */
static bool
ExecCheckRTEPerms(RangeTblEntry *rte)
{
	AclMode		requiredPerms;
	AclMode		relPerms;
	AclMode		remainingPerms;
	Oid			relOid;
	Oid			userid;

	/*
	 * Only plain-relation RTEs need to be checked here.  Function RTEs are
	 * checked by init_fcache when the function is prepared for execution.
	 * Join, subquery, and special RTEs need no checks.
	 */
	if (rte->rtekind != RTE_RELATION)
		return true;

	/*
	 * No work if requiredPerms is empty.
	 */
	requiredPerms = rte->requiredPerms;
	if (requiredPerms == 0)
		return true;

	relOid = rte->relid;

	/*
	 * userid to check as: current user unless we have a setuid indication.
	 *
	 * Note: GetUserId() is presently fast enough that there's no harm in
	 * calling it separately for each RTE.  If that stops being true, we could
	 * call it once in ExecCheckRTPerms and pass the userid down from there.
	 * But for now, no need for the extra clutter.
	 */
	userid = rte->checkAsUser ? rte->checkAsUser : GetUserId();

	/*
	 * We must have *all* the requiredPerms bits, but some of the bits can be
	 * satisfied from column-level rather than relation-level permissions.
	 * First, remove any bits that are satisfied by relation permissions.
	 */
	relPerms = pg_class_aclmask(relOid, userid, requiredPerms, ACLMASK_ALL);
	remainingPerms = requiredPerms & ~relPerms;
	if (remainingPerms != 0)
	{
		int			col = -1;

		/*
		 * If we lack any permissions that exist only as relation permissions,
		 * we can fail straight away.
		 */
		if (remainingPerms & ~(ACL_SELECT | ACL_INSERT | ACL_UPDATE))
			return false;

		/*
		 * Check to see if we have the needed privileges at column level.
		 *
		 * Note: failures just report a table-level error; it would be nicer
		 * to report a column-level error if we have some but not all of the
		 * column privileges.
		 */
		if (remainingPerms & ACL_SELECT)
		{
			/*
			 * When the query doesn't explicitly reference any columns (for
			 * example, SELECT COUNT(*) FROM table), allow the query if we
			 * have SELECT on any column of the rel, as per SQL spec.
			 */
			if (bms_is_empty(rte->selectedCols))
			{
				if (pg_attribute_aclcheck_all(relOid, userid, ACL_SELECT,
											  ACLMASK_ANY) != ACLCHECK_OK)
					return false;
			}

			while ((col = bms_next_member(rte->selectedCols, col)) >= 0)
			{
				/* bit #s are offset by FirstLowInvalidHeapAttributeNumber */
				AttrNumber	attno = col + FirstLowInvalidHeapAttributeNumber;

				if (attno == InvalidAttrNumber)
				{
					/* Whole-row reference, must have priv on all cols */
					if (pg_attribute_aclcheck_all(relOid, userid, ACL_SELECT,
												  ACLMASK_ALL) != ACLCHECK_OK)
						return false;
				}
				else
				{
					if (pg_attribute_aclcheck(relOid, attno, userid,
											  ACL_SELECT) != ACLCHECK_OK)
						return false;
				}
			}
		}

		/*
		 * Basically the same for the mod columns, for both INSERT and UPDATE
		 * privilege as specified by remainingPerms.
		 */
		if (remainingPerms & ACL_INSERT && !ExecCheckRTEPermsModified(relOid,
																	  userid,
																	  rte->insertedCols,
																	  ACL_INSERT))
			return false;

		if (remainingPerms & ACL_UPDATE && !ExecCheckRTEPermsModified(relOid,
																	  userid,
																	  rte->updatedCols,
																	  ACL_UPDATE))
			return false;
	}
	return true;
}

/*
 * ExecCheckRTEPermsModified
 *		Check INSERT or UPDATE access permissions for a single RTE (these
 *		are processed uniformly).
 */
static bool
ExecCheckRTEPermsModified(Oid relOid, Oid userid, Bitmapset *modifiedCols,
						  AclMode requiredPerms)
{
	int			col = -1;

	/*
	 * When the query doesn't explicitly update any columns, allow the
	 * query if we have permission on any column of the rel.  This is
	 * to handle SELECT FOR UPDATE as well as possible corner cases in
	 * UPDATE.
	 */
	if (bms_is_empty(modifiedCols))
	{
		if (pg_attribute_aclcheck_all(relOid, userid, requiredPerms,
									  ACLMASK_ANY) != ACLCHECK_OK)
			return false;
	}

	while ((col = bms_next_member(modifiedCols, col)) >= 0)
	{
		/* bit #s are offset by FirstLowInvalidHeapAttributeNumber */
		AttrNumber	attno = col + FirstLowInvalidHeapAttributeNumber;

		if (attno == InvalidAttrNumber)
		{
			/* whole-row reference can't happen here */
			elog(ERROR, "whole-row update is not implemented");
		}
		else
		{
			if (pg_attribute_aclcheck(relOid, attno, userid,
									  requiredPerms) != ACLCHECK_OK)
				return false;
		}
	}
	return true;
}

/*
 * Check that the query does not imply any writes to non-temp tables;
 * unless we're in parallel mode, in which case don't even allow writes
 * to temp tables.
 *
 * Note: in a Hot Standby slave this would need to reject writes to temp
 * tables just as we do in parallel mode; but an HS slave can't have created
 * any temp tables in the first place, so no need to check that.
 */
static void
ExecCheckXactReadOnly(PlannedStmt *plannedstmt)
{
	ListCell   *l;

	/*
	 * Fail if write permissions are requested in parallel mode for
	 * table (temp or non-temp), otherwise fail for any non-temp table.
	 */
	foreach(l, plannedstmt->rtable)
	{
		RangeTblEntry *rte = (RangeTblEntry *) lfirst(l);

		if (rte->rtekind != RTE_RELATION)
			continue;

		if ((rte->requiredPerms & (~ACL_SELECT)) == 0)
			continue;

		if (isTempNamespace(get_rel_namespace(rte->relid)))
			continue;

		PreventCommandIfReadOnly(CreateCommandTag((Node *) plannedstmt));
	}

	if (plannedstmt->commandType != CMD_SELECT || plannedstmt->hasModifyingCTE)
		PreventCommandIfParallelMode(CreateCommandTag((Node *) plannedstmt));
}


/* ----------------------------------------------------------------
 *		InitPlan
 *
 *		Initializes the query plan: open files, allocate storage
 *		and start up the rule manager
 * ----------------------------------------------------------------
 */
static void
InitPlan(QueryDesc *queryDesc, int eflags)
{
	CmdType		operation = queryDesc->operation;
	PlannedStmt *plannedstmt = queryDesc->plannedstmt;
	Plan	   *plan = plannedstmt->planTree;
	List	   *rangeTable = plannedstmt->rtable;
	EState	   *estate = queryDesc->estate;
	PlanState  *planstate;
	TupleDesc	tupType;
	ListCell   *l;
	int			i;

	/*
	 * Do permissions checks
	 */
	ExecCheckRTPerms(rangeTable, true);

	/*
	 * initialize the node's execution state
	 */
	estate->es_range_table = rangeTable;
	estate->es_plannedstmt = plannedstmt;

	/*
	 * initialize result relation stuff, and open/lock the result rels.
	 *
	 * We must do this before initializing the plan tree, else we might try to
	 * do a lock upgrade if a result rel is also a source rel.
	 */
	if (plannedstmt->resultRelations)
	{
		List	   *resultRelations = plannedstmt->resultRelations;
		int			numResultRelations = list_length(resultRelations);
		ResultRelInfo *resultRelInfos;
		ResultRelInfo *resultRelInfo;

		resultRelInfos = (ResultRelInfo *)
			palloc(numResultRelations * sizeof(ResultRelInfo));
		resultRelInfo = resultRelInfos;
		foreach(l, resultRelations)
		{
			Index		resultRelationIndex = lfirst_int(l);
			Oid			resultRelationOid;
			Relation	resultRelation;

			resultRelationOid = getrelid(resultRelationIndex, rangeTable);
			resultRelation = heap_open(resultRelationOid, RowExclusiveLock);
			InitResultRelInfo(resultRelInfo,
							  resultRelation,
							  resultRelationIndex,
							  estate->es_instrument);
			resultRelInfo++;
		}
		estate->es_result_relations = resultRelInfos;
		estate->es_num_result_relations = numResultRelations;
		/* es_result_relation_info is NULL except when within ModifyTable */
		estate->es_result_relation_info = NULL;
	}
	else
	{
		/*
		 * if no result relation, then set state appropriately
		 */
		estate->es_result_relations = NULL;
		estate->es_num_result_relations = 0;
		estate->es_result_relation_info = NULL;
	}

	/*
	 * Similarly, we have to lock relations selected FOR [KEY] UPDATE/SHARE
	 * before we initialize the plan tree, else we'd be risking lock upgrades.
	 * While we are at it, build the ExecRowMark list.
	 */
	estate->es_rowMarks = NIL;
	foreach(l, plannedstmt->rowMarks)
	{
		PlanRowMark *rc = (PlanRowMark *) lfirst(l);
		Oid			relid;
		Relation	relation;
		ExecRowMark *erm;

		/* ignore "parent" rowmarks; they are irrelevant at runtime */
		if (rc->isParent)
			continue;

		/* get relation's OID (will produce InvalidOid if subquery) */
		relid = getrelid(rc->rti, rangeTable);

		/*
		 * If you change the conditions under which rel locks are acquired
		 * here, be sure to adjust ExecOpenScanRelation to match.
		 */
		switch (rc->markType)
		{
			case ROW_MARK_EXCLUSIVE:
			case ROW_MARK_NOKEYEXCLUSIVE:
			case ROW_MARK_SHARE:
			case ROW_MARK_KEYSHARE:
				relation = heap_open(relid, RowShareLock);
				break;
			case ROW_MARK_REFERENCE:
				relation = heap_open(relid, AccessShareLock);
				break;
			case ROW_MARK_COPY:
				/* no physical table access is required */
				relation = NULL;
				break;
			default:
				elog(ERROR, "unrecognized markType: %d", rc->markType);
				relation = NULL;	/* keep compiler quiet */
				break;
		}

		/* Check that relation is a legal target for marking */
		if (relation)
			CheckValidRowMarkRel(relation, rc->markType);

		erm = (ExecRowMark *) palloc(sizeof(ExecRowMark));
		erm->relation = relation;
		erm->relid = relid;
		erm->rti = rc->rti;
		erm->prti = rc->prti;
		erm->rowmarkId = rc->rowmarkId;
		erm->markType = rc->markType;
		erm->strength = rc->strength;
		erm->waitPolicy = rc->waitPolicy;
		erm->ermActive = false;
		ItemPointerSetInvalid(&(erm->curCtid));
		erm->ermExtra = NULL;
		estate->es_rowMarks = lappend(estate->es_rowMarks, erm);
	}

	/*
	 * Initialize the executor's tuple table to empty.
	 */
	estate->es_tupleTable = NIL;
	estate->es_trig_tuple_slot = NULL;
	estate->es_trig_oldtup_slot = NULL;
	estate->es_trig_newtup_slot = NULL;

	/* mark EvalPlanQual not active */
	estate->es_epqTuple = NULL;
	estate->es_epqTupleSet = NULL;
	estate->es_epqScanDone = NULL;

	/*
	 * Initialize private state information for each SubPlan.  We must do this
	 * before running ExecInitNode on the main query tree, since
	 * ExecInitSubPlan expects to be able to find these entries.
	 */
	Assert(estate->es_subplanstates == NIL);
	i = 1;						/* subplan indices count from 1 */
	foreach(l, plannedstmt->subplans)
	{
		Plan	   *subplan = (Plan *) lfirst(l);
		PlanState  *subplanstate;
		int			sp_eflags;

		/*
		 * A subplan will never need to do BACKWARD scan nor MARK/RESTORE. If
		 * it is a parameterless subplan (not initplan), we suggest that it be
		 * prepared to handle REWIND efficiently; otherwise there is no need.
		 */
		sp_eflags = eflags
			& (EXEC_FLAG_EXPLAIN_ONLY | EXEC_FLAG_WITH_NO_DATA);
		if (bms_is_member(i, plannedstmt->rewindPlanIDs))
			sp_eflags |= EXEC_FLAG_REWIND;

		subplanstate = ExecInitNode(subplan, estate, sp_eflags);

		estate->es_subplanstates = lappend(estate->es_subplanstates,
										   subplanstate);

		i++;
	}

	/*
	 * Initialize the private state information for all the nodes in the query
	 * tree.  This opens files, allocates storage and leaves us ready to start
	 * processing tuples.
	 */
	planstate = ExecInitNode(plan, estate, eflags);

	/*
	 * Get the tuple descriptor describing the type of tuples to return.
	 */
	tupType = ExecGetResultType(planstate);

	/*
	 * Initialize the junk filter if needed.  SELECT queries need a filter if
	 * there are any junk attrs in the top-level tlist.
	 */
	if (operation == CMD_SELECT)
	{
		bool		junk_filter_needed = false;
		ListCell   *tlist;

		foreach(tlist, plan->targetlist)
		{
			TargetEntry *tle = (TargetEntry *) lfirst(tlist);

			if (tle->resjunk)
			{
				junk_filter_needed = true;
				break;
			}
		}

		if (junk_filter_needed)
		{
			JunkFilter *j;

			j = ExecInitJunkFilter(planstate->plan->targetlist,
								   tupType->tdhasoid,
								   ExecInitExtraTupleSlot(estate));
			estate->es_junkFilter = j;

			/* Want to return the cleaned tuple type */
			tupType = j->jf_cleanTupType;
		}
	}

	queryDesc->tupDesc = tupType;
	queryDesc->planstate = planstate;
}

/*
 * Check that a proposed result relation is a legal target for the operation
 *
 * Generally the parser and/or planner should have noticed any such mistake
 * already, but let's make sure.
 *
 * Note: when changing this function, you probably also need to look at
 * CheckValidRowMarkRel.
 */
void
CheckValidResultRel(Relation resultRel, CmdType operation)
{
	TriggerDesc *trigDesc = resultRel->trigdesc;
	FdwRoutine *fdwroutine;

	switch (resultRel->rd_rel->relkind)
	{
		case RELKIND_RELATION:
			/* OK */
			break;
		case RELKIND_SEQUENCE:
			ereport(ERROR,
					(errcode(ERRCODE_WRONG_OBJECT_TYPE),
					 errmsg("cannot change sequence \"%s\"",
							RelationGetRelationName(resultRel))));
			break;
		case RELKIND_TOASTVALUE:
			ereport(ERROR,
					(errcode(ERRCODE_WRONG_OBJECT_TYPE),
					 errmsg("cannot change TOAST relation \"%s\"",
							RelationGetRelationName(resultRel))));
			break;
		case RELKIND_VIEW:

			/*
			 * Okay only if there's a suitable INSTEAD OF trigger.  Messages
			 * here should match rewriteHandler.c's rewriteTargetView, except
			 * that we omit errdetail because we haven't got the information
			 * handy (and given that we really shouldn't get here anyway, it's
			 * not worth great exertion to get).
			 */
			switch (operation)
			{
				case CMD_INSERT:
					if (!trigDesc || !trigDesc->trig_insert_instead_row)
						ereport(ERROR,
						  (errcode(ERRCODE_OBJECT_NOT_IN_PREREQUISITE_STATE),
						   errmsg("cannot insert into view \"%s\"",
								  RelationGetRelationName(resultRel)),
						   errhint("To enable inserting into the view, provide an INSTEAD OF INSERT trigger or an unconditional ON INSERT DO INSTEAD rule.")));
					break;
				case CMD_UPDATE:
					if (!trigDesc || !trigDesc->trig_update_instead_row)
						ereport(ERROR,
						  (errcode(ERRCODE_OBJECT_NOT_IN_PREREQUISITE_STATE),
						   errmsg("cannot update view \"%s\"",
								  RelationGetRelationName(resultRel)),
						   errhint("To enable updating the view, provide an INSTEAD OF UPDATE trigger or an unconditional ON UPDATE DO INSTEAD rule.")));
					break;
				case CMD_DELETE:
					if (!trigDesc || !trigDesc->trig_delete_instead_row)
						ereport(ERROR,
						  (errcode(ERRCODE_OBJECT_NOT_IN_PREREQUISITE_STATE),
						   errmsg("cannot delete from view \"%s\"",
								  RelationGetRelationName(resultRel)),
						   errhint("To enable deleting from the view, provide an INSTEAD OF DELETE trigger or an unconditional ON DELETE DO INSTEAD rule.")));
					break;
				default:
					elog(ERROR, "unrecognized CmdType: %d", (int) operation);
					break;
			}
			break;
		case RELKIND_MATVIEW:
			if (!MatViewIncrementalMaintenanceIsEnabled())
				ereport(ERROR,
						(errcode(ERRCODE_WRONG_OBJECT_TYPE),
						 errmsg("cannot change materialized view \"%s\"",
								RelationGetRelationName(resultRel))));
			break;
		case RELKIND_FOREIGN_TABLE:
			/* Okay only if the FDW supports it */
			fdwroutine = GetFdwRoutineForRelation(resultRel, false);
			switch (operation)
			{
				case CMD_INSERT:
					if (fdwroutine->ExecForeignInsert == NULL)
						ereport(ERROR,
								(errcode(ERRCODE_FEATURE_NOT_SUPPORTED),
							errmsg("cannot insert into foreign table \"%s\"",
								   RelationGetRelationName(resultRel))));
					if (fdwroutine->IsForeignRelUpdatable != NULL &&
						(fdwroutine->IsForeignRelUpdatable(resultRel) & (1 << CMD_INSERT)) == 0)
						ereport(ERROR,
						  (errcode(ERRCODE_OBJECT_NOT_IN_PREREQUISITE_STATE),
						errmsg("foreign table \"%s\" does not allow inserts",
							   RelationGetRelationName(resultRel))));
					break;
				case CMD_UPDATE:
					if (fdwroutine->ExecForeignUpdate == NULL)
						ereport(ERROR,
								(errcode(ERRCODE_FEATURE_NOT_SUPPORTED),
								 errmsg("cannot update foreign table \"%s\"",
										RelationGetRelationName(resultRel))));
					if (fdwroutine->IsForeignRelUpdatable != NULL &&
						(fdwroutine->IsForeignRelUpdatable(resultRel) & (1 << CMD_UPDATE)) == 0)
						ereport(ERROR,
						  (errcode(ERRCODE_OBJECT_NOT_IN_PREREQUISITE_STATE),
						errmsg("foreign table \"%s\" does not allow updates",
							   RelationGetRelationName(resultRel))));
					break;
				case CMD_DELETE:
					if (fdwroutine->ExecForeignDelete == NULL)
						ereport(ERROR,
								(errcode(ERRCODE_FEATURE_NOT_SUPPORTED),
							errmsg("cannot delete from foreign table \"%s\"",
								   RelationGetRelationName(resultRel))));
					if (fdwroutine->IsForeignRelUpdatable != NULL &&
						(fdwroutine->IsForeignRelUpdatable(resultRel) & (1 << CMD_DELETE)) == 0)
						ereport(ERROR,
						  (errcode(ERRCODE_OBJECT_NOT_IN_PREREQUISITE_STATE),
						errmsg("foreign table \"%s\" does not allow deletes",
							   RelationGetRelationName(resultRel))));
					break;
				default:
					elog(ERROR, "unrecognized CmdType: %d", (int) operation);
					break;
			}
			break;
		default:
			ereport(ERROR,
					(errcode(ERRCODE_WRONG_OBJECT_TYPE),
					 errmsg("cannot change relation \"%s\"",
							RelationGetRelationName(resultRel))));
			break;
	}
}

/*
 * Check that a proposed rowmark target relation is a legal target
 *
 * In most cases parser and/or planner should have noticed this already, but
 * they don't cover all cases.
 */
static void
CheckValidRowMarkRel(Relation rel, RowMarkType markType)
{
	FdwRoutine *fdwroutine;

	switch (rel->rd_rel->relkind)
	{
		case RELKIND_RELATION:
			/* OK */
			break;
		case RELKIND_SEQUENCE:
			/* Must disallow this because we don't vacuum sequences */
			ereport(ERROR,
					(errcode(ERRCODE_WRONG_OBJECT_TYPE),
					 errmsg("cannot lock rows in sequence \"%s\"",
							RelationGetRelationName(rel))));
			break;
		case RELKIND_TOASTVALUE:
			/* We could allow this, but there seems no good reason to */
			ereport(ERROR,
					(errcode(ERRCODE_WRONG_OBJECT_TYPE),
					 errmsg("cannot lock rows in TOAST relation \"%s\"",
							RelationGetRelationName(rel))));
			break;
		case RELKIND_VIEW:
			/* Should not get here; planner should have expanded the view */
			ereport(ERROR,
					(errcode(ERRCODE_WRONG_OBJECT_TYPE),
					 errmsg("cannot lock rows in view \"%s\"",
							RelationGetRelationName(rel))));
			break;
		case RELKIND_MATVIEW:
			/* Allow referencing a matview, but not actual locking clauses */
			if (markType != ROW_MARK_REFERENCE)
				ereport(ERROR,
						(errcode(ERRCODE_WRONG_OBJECT_TYPE),
					   errmsg("cannot lock rows in materialized view \"%s\"",
							  RelationGetRelationName(rel))));
			break;
		case RELKIND_FOREIGN_TABLE:
			/* Okay only if the FDW supports it */
			fdwroutine = GetFdwRoutineForRelation(rel, false);
			if (fdwroutine->RefetchForeignRow == NULL)
				ereport(ERROR,
						(errcode(ERRCODE_FEATURE_NOT_SUPPORTED),
						 errmsg("cannot lock rows in foreign table \"%s\"",
								RelationGetRelationName(rel))));
			break;
		default:
			ereport(ERROR,
					(errcode(ERRCODE_WRONG_OBJECT_TYPE),
					 errmsg("cannot lock rows in relation \"%s\"",
							RelationGetRelationName(rel))));
			break;
	}
}

/*
 * Initialize ResultRelInfo data for one result relation
 *
 * Caution: before Postgres 9.1, this function included the relkind checking
 * that's now in CheckValidResultRel, and it also did ExecOpenIndices if
 * appropriate.  Be sure callers cover those needs.
 */
void
InitResultRelInfo(ResultRelInfo *resultRelInfo,
				  Relation resultRelationDesc,
				  Index resultRelationIndex,
				  int instrument_options)
{
	MemSet(resultRelInfo, 0, sizeof(ResultRelInfo));
	resultRelInfo->type = T_ResultRelInfo;
	resultRelInfo->ri_RangeTableIndex = resultRelationIndex;
	resultRelInfo->ri_RelationDesc = resultRelationDesc;
	resultRelInfo->ri_NumIndices = 0;
	resultRelInfo->ri_IndexRelationDescs = NULL;
	resultRelInfo->ri_IndexRelationInfo = NULL;
	/* make a copy so as not to depend on relcache info not changing... */
	resultRelInfo->ri_TrigDesc = CopyTriggerDesc(resultRelationDesc->trigdesc);
	if (resultRelInfo->ri_TrigDesc)
	{
		int			n = resultRelInfo->ri_TrigDesc->numtriggers;

		resultRelInfo->ri_TrigFunctions = (FmgrInfo *)
			palloc0(n * sizeof(FmgrInfo));
		resultRelInfo->ri_TrigWhenExprs = (List **)
			palloc0(n * sizeof(List *));
		if (instrument_options)
			resultRelInfo->ri_TrigInstrument = InstrAlloc(n, instrument_options);
	}
	else
	{
		resultRelInfo->ri_TrigFunctions = NULL;
		resultRelInfo->ri_TrigWhenExprs = NULL;
		resultRelInfo->ri_TrigInstrument = NULL;
	}
	if (resultRelationDesc->rd_rel->relkind == RELKIND_FOREIGN_TABLE)
		resultRelInfo->ri_FdwRoutine = GetFdwRoutineForRelation(resultRelationDesc, true);
	else
		resultRelInfo->ri_FdwRoutine = NULL;
	resultRelInfo->ri_FdwState = NULL;
	resultRelInfo->ri_ConstraintExprs = NULL;
	resultRelInfo->ri_junkFilter = NULL;
	resultRelInfo->ri_projectReturning = NULL;
}

/*
 *		ExecGetTriggerResultRel
 *
 * Get a ResultRelInfo for a trigger target relation.  Most of the time,
 * triggers are fired on one of the result relations of the query, and so
 * we can just return a member of the es_result_relations array.  (Note: in
 * self-join situations there might be multiple members with the same OID;
 * if so it doesn't matter which one we pick.)  However, it is sometimes
 * necessary to fire triggers on other relations; this happens mainly when an
 * RI update trigger queues additional triggers on other relations, which will
 * be processed in the context of the outer query.  For efficiency's sake,
 * we want to have a ResultRelInfo for those triggers too; that can avoid
 * repeated re-opening of the relation.  (It also provides a way for EXPLAIN
 * ANALYZE to report the runtimes of such triggers.)  So we make additional
 * ResultRelInfo's as needed, and save them in es_trig_target_relations.
 */
ResultRelInfo *
ExecGetTriggerResultRel(EState *estate, Oid relid)
{
	ResultRelInfo *rInfo;
	int			nr;
	ListCell   *l;
	Relation	rel;
	MemoryContext oldcontext;

	/* First, search through the query result relations */
	rInfo = estate->es_result_relations;
	nr = estate->es_num_result_relations;
	while (nr > 0)
	{
		if (RelationGetRelid(rInfo->ri_RelationDesc) == relid)
			return rInfo;
		rInfo++;
		nr--;
	}
	/* Nope, but maybe we already made an extra ResultRelInfo for it */
	foreach(l, estate->es_trig_target_relations)
	{
		rInfo = (ResultRelInfo *) lfirst(l);
		if (RelationGetRelid(rInfo->ri_RelationDesc) == relid)
			return rInfo;
	}
	/* Nope, so we need a new one */

	/*
	 * Open the target relation's relcache entry.  We assume that an
	 * appropriate lock is still held by the backend from whenever the trigger
	 * event got queued, so we need take no new lock here.  Also, we need not
	 * recheck the relkind, so no need for CheckValidResultRel.
	 */
	rel = heap_open(relid, NoLock);

	/*
	 * Make the new entry in the right context.
	 */
	oldcontext = MemoryContextSwitchTo(estate->es_query_cxt);
	rInfo = makeNode(ResultRelInfo);
	InitResultRelInfo(rInfo,
					  rel,
					  0,		/* dummy rangetable index */
					  estate->es_instrument);
	estate->es_trig_target_relations =
		lappend(estate->es_trig_target_relations, rInfo);
	MemoryContextSwitchTo(oldcontext);

	/*
	 * Currently, we don't need any index information in ResultRelInfos used
	 * only for triggers, so no need to call ExecOpenIndices.
	 */

	return rInfo;
}

/*
 *		ExecContextForcesOids
 *
 * This is pretty grotty: when doing INSERT, UPDATE, or CREATE TABLE AS,
 * we need to ensure that result tuples have space for an OID iff they are
 * going to be stored into a relation that has OIDs.  In other contexts
 * we are free to choose whether to leave space for OIDs in result tuples
 * (we generally don't want to, but we do if a physical-tlist optimization
 * is possible).  This routine checks the plan context and returns TRUE if the
 * choice is forced, FALSE if the choice is not forced.  In the TRUE case,
 * *hasoids is set to the required value.
 *
 * One reason this is ugly is that all plan nodes in the plan tree will emit
 * tuples with space for an OID, though we really only need the topmost node
 * to do so.  However, node types like Sort don't project new tuples but just
 * return their inputs, and in those cases the requirement propagates down
 * to the input node.  Eventually we might make this code smart enough to
 * recognize how far down the requirement really goes, but for now we just
 * make all plan nodes do the same thing if the top level forces the choice.
 *
 * We assume that if we are generating tuples for INSERT or UPDATE,
 * estate->es_result_relation_info is already set up to describe the target
 * relation.  Note that in an UPDATE that spans an inheritance tree, some of
 * the target relations may have OIDs and some not.  We have to make the
 * decisions on a per-relation basis as we initialize each of the subplans of
 * the ModifyTable node, so ModifyTable has to set es_result_relation_info
 * while initializing each subplan.
 *
 * CREATE TABLE AS is even uglier, because we don't have the target relation's
 * descriptor available when this code runs; we have to look aside at the
 * flags passed to ExecutorStart().
 */
bool
ExecContextForcesOids(PlanState *planstate, bool *hasoids)
{
	ResultRelInfo *ri = planstate->state->es_result_relation_info;

	if (ri != NULL)
	{
		Relation	rel = ri->ri_RelationDesc;

		if (rel != NULL)
		{
			*hasoids = rel->rd_rel->relhasoids;
			return true;
		}
	}

	if (planstate->state->es_top_eflags & EXEC_FLAG_WITH_OIDS)
	{
		*hasoids = true;
		return true;
	}
	if (planstate->state->es_top_eflags & EXEC_FLAG_WITHOUT_OIDS)
	{
		*hasoids = false;
		return true;
	}

	return false;
}

/* ----------------------------------------------------------------
 *		ExecPostprocessPlan
 *
 *		Give plan nodes a final chance to execute before shutdown
 * ----------------------------------------------------------------
 */
static void
ExecPostprocessPlan(EState *estate)
{
	ListCell   *lc;

	/*
	 * Make sure nodes run forward.
	 */
	estate->es_direction = ForwardScanDirection;

	/*
	 * Run any secondary ModifyTable nodes to completion, in case the main
	 * query did not fetch all rows from them.  (We do this to ensure that
	 * such nodes have predictable results.)
	 */
	foreach(lc, estate->es_auxmodifytables)
	{
		PlanState  *ps = (PlanState *) lfirst(lc);

		for (;;)
		{
			TupleTableSlot *slot;

			/* Reset the per-output-tuple exprcontext each time */
			ResetPerTupleExprContext(estate);

			slot = ExecProcNode(ps);

			if (TupIsNull(slot))
				break;
		}
	}
}

/* ----------------------------------------------------------------
 *		ExecEndPlan
 *
 *		Cleans up the query plan -- closes files and frees up storage
 *
 * NOTE: we are no longer very worried about freeing storage per se
 * in this code; FreeExecutorState should be guaranteed to release all
 * memory that needs to be released.  What we are worried about doing
 * is closing relations and dropping buffer pins.  Thus, for example,
 * tuple tables must be cleared or dropped to ensure pins are released.
 * ----------------------------------------------------------------
 */
static void
ExecEndPlan(PlanState *planstate, EState *estate)
{
	ResultRelInfo *resultRelInfo;
	int			i;
	ListCell   *l;

	/*
	 * shut down the node-type-specific query processing
	 */
	ExecEndNode(planstate);

	/*
	 * for subplans too
	 */
	foreach(l, estate->es_subplanstates)
	{
		PlanState  *subplanstate = (PlanState *) lfirst(l);

		ExecEndNode(subplanstate);
	}

	/*
	 * destroy the executor's tuple table.  Actually we only care about
	 * releasing buffer pins and tupdesc refcounts; there's no need to pfree
	 * the TupleTableSlots, since the containing memory context is about to go
	 * away anyway.
	 */
	ExecResetTupleTable(estate->es_tupleTable, false);

	/*
	 * close the result relation(s) if any, but hold locks until xact commit.
	 */
	resultRelInfo = estate->es_result_relations;
	for (i = estate->es_num_result_relations; i > 0; i--)
	{
		/* Close indices and then the relation itself */
		ExecCloseIndices(resultRelInfo);
		heap_close(resultRelInfo->ri_RelationDesc, NoLock);
		resultRelInfo++;
	}

	/*
	 * likewise close any trigger target relations
	 */
	foreach(l, estate->es_trig_target_relations)
	{
		resultRelInfo = (ResultRelInfo *) lfirst(l);
		/* Close indices and then the relation itself */
		ExecCloseIndices(resultRelInfo);
		heap_close(resultRelInfo->ri_RelationDesc, NoLock);
	}

	/*
	 * close any relations selected FOR [KEY] UPDATE/SHARE, again keeping
	 * locks
	 */
	foreach(l, estate->es_rowMarks)
	{
		ExecRowMark *erm = (ExecRowMark *) lfirst(l);

		if (erm->relation)
			heap_close(erm->relation, NoLock);
	}
}

/* ----------------------------------------------------------------
 *		ExecutePlan
 *
 *		Processes the query plan until we have retrieved 'numberTuples' tuples,
 *		moving in the specified direction.
 *
 *		Runs to completion if numberTuples is 0
 *
 * Note: the ctid attribute is a 'junk' attribute that is removed before the
 * user can see it
 * ----------------------------------------------------------------
 */
static void
ExecutePlan(EState *estate,
			PlanState *planstate,
			CmdType operation,
			bool sendTuples,
			long numberTuples,
			ScanDirection direction,
			DestReceiver *dest)
{
	TupleTableSlot *slot;
	long		current_tuple_count;

	/*
	 * initialize local variables
	 */
	current_tuple_count = 0;

	/*
	 * Set the direction.
	 */
	estate->es_direction = direction;

	/*
	 * Loop until we've processed the proper number of tuples from the plan.
	 */
	for (;;)
	{
		/* Reset the per-output-tuple exprcontext */
		ResetPerTupleExprContext(estate);

		/*
		 * Execute the plan and obtain a tuple
		 */
		slot = ExecProcNode(planstate);

		/*
		 * if the tuple is null, then we assume there is nothing more to
		 * process so we just end the loop...
		 */
		if (TupIsNull(slot))
			break;

		/*
		 * If we have a junk filter, then project a new tuple with the junk
		 * removed.
		 *
		 * Store this new "clean" tuple in the junkfilter's resultSlot.
		 * (Formerly, we stored it back over the "dirty" tuple, which is WRONG
		 * because that tuple slot has the wrong descriptor.)
		 */
		if (estate->es_junkFilter != NULL)
			slot = ExecFilterJunk(estate->es_junkFilter, slot);

		/*
		 * If we are supposed to send the tuple somewhere, do so. (In
		 * practice, this is probably always the case at this point.)
		 */
		if (sendTuples)
			(*dest->receiveSlot) (slot, dest);

		/*
		 * Count tuples processed, if this is a SELECT.  (For other operation
		 * types, the ModifyTable plan node must count the appropriate
		 * events.)
		 */
		if (operation == CMD_SELECT)
			(estate->es_processed)++;

		/*
		 * check our tuple count.. if we've processed the proper number then
		 * quit, else loop again and process more tuples.  Zero numberTuples
		 * means no limit.
		 */
		current_tuple_count++;
		if (numberTuples && numberTuples == current_tuple_count)
			break;
	}
}


/*
 * ExecRelCheck --- check that tuple meets constraints for result relation
 *
 * Returns NULL if OK, else name of failed check constraint
 */
static const char *
ExecRelCheck(ResultRelInfo *resultRelInfo,
			 TupleTableSlot *slot, EState *estate)
{
	Relation	rel = resultRelInfo->ri_RelationDesc;
	int			ncheck = rel->rd_att->constr->num_check;
	ConstrCheck *check = rel->rd_att->constr->check;
	ExprContext *econtext;
	MemoryContext oldContext;
	List	   *qual;
	int			i;

	/*
	 * If first time through for this result relation, build expression
	 * nodetrees for rel's constraint expressions.  Keep them in the per-query
	 * memory context so they'll survive throughout the query.
	 */
	if (resultRelInfo->ri_ConstraintExprs == NULL)
	{
		oldContext = MemoryContextSwitchTo(estate->es_query_cxt);
		resultRelInfo->ri_ConstraintExprs =
			(List **) palloc(ncheck * sizeof(List *));
		for (i = 0; i < ncheck; i++)
		{
			/* ExecQual wants implicit-AND form */
			qual = make_ands_implicit(stringToNode(check[i].ccbin));
			resultRelInfo->ri_ConstraintExprs[i] = (List *)
				ExecPrepareExpr((Expr *) qual, estate);
		}
		MemoryContextSwitchTo(oldContext);
	}

	/*
	 * We will use the EState's per-tuple context for evaluating constraint
	 * expressions (creating it if it's not already there).
	 */
	econtext = GetPerTupleExprContext(estate);

	/* Arrange for econtext's scan tuple to be the tuple under test */
	econtext->ecxt_scantuple = slot;

	/* And evaluate the constraints */
	for (i = 0; i < ncheck; i++)
	{
		qual = resultRelInfo->ri_ConstraintExprs[i];

		/*
		 * NOTE: SQL specifies that a NULL result from a constraint expression
		 * is not to be treated as a failure.  Therefore, tell ExecQual to
		 * return TRUE for NULL.
		 */
		if (!ExecQual(qual, econtext, true))
			return check[i].ccname;
	}

	/* NULL result means no error */
	return NULL;
}

void
ExecConstraints(ResultRelInfo *resultRelInfo,
				TupleTableSlot *slot, EState *estate)
{
	Relation	rel = resultRelInfo->ri_RelationDesc;
	TupleDesc	tupdesc = RelationGetDescr(rel);
	TupleConstr *constr = tupdesc->constr;
	Bitmapset   *modifiedCols;
	Bitmapset   *insertedCols;
	Bitmapset   *updatedCols;

	Assert(constr);

	if (constr->has_not_null)
	{
		int			natts = tupdesc->natts;
		int			attrChk;

		for (attrChk = 1; attrChk <= natts; attrChk++)
		{
			if (tupdesc->attrs[attrChk - 1]->attnotnull &&
				slot_attisnull(slot, attrChk))
			{
				char	   *val_desc;

				insertedCols = GetInsertedColumns(resultRelInfo, estate);
				updatedCols = GetUpdatedColumns(resultRelInfo, estate);
				modifiedCols = bms_union(insertedCols, updatedCols);
				val_desc = ExecBuildSlotValueDescription(RelationGetRelid(rel),
														 slot,
														 tupdesc,
														 modifiedCols,
														 64);

				ereport(ERROR,
						(errcode(ERRCODE_NOT_NULL_VIOLATION),
						 errmsg("null value in column \"%s\" violates not-null constraint",
							  NameStr(tupdesc->attrs[attrChk - 1]->attname)),
						 val_desc ? errdetail("Failing row contains %s.", val_desc) : 0,
						 errtablecol(rel, attrChk)));
			}
		}
	}

	if (constr->num_check > 0)
	{
		const char *failed;

		if ((failed = ExecRelCheck(resultRelInfo, slot, estate)) != NULL)
		{
			char	   *val_desc;

			insertedCols = GetInsertedColumns(resultRelInfo, estate);
			updatedCols = GetUpdatedColumns(resultRelInfo, estate);
			modifiedCols = bms_union(insertedCols, updatedCols);
			val_desc = ExecBuildSlotValueDescription(RelationGetRelid(rel),
													 slot,
													 tupdesc,
													 modifiedCols,
													 64);
			ereport(ERROR,
					(errcode(ERRCODE_CHECK_VIOLATION),
					 errmsg("new row for relation \"%s\" violates check constraint \"%s\"",
							RelationGetRelationName(rel), failed),
					 val_desc ? errdetail("Failing row contains %s.", val_desc) : 0,
					 errtableconstraint(rel, failed)));
		}
	}
}

/*
 * ExecWithCheckOptions -- check that tuple satisfies any WITH CHECK OPTIONs
 * of the specified kind.
 *
 * Note that this needs to be called multiple times to ensure that all kinds of
 * WITH CHECK OPTIONs are handled (both those from views which have the WITH
 * CHECK OPTION set and from row level security policies).  See ExecInsert()
 * and ExecUpdate().
 */
void
ExecWithCheckOptions(WCOKind kind, ResultRelInfo *resultRelInfo,
					 TupleTableSlot *slot, EState *estate)
{
	Relation	rel = resultRelInfo->ri_RelationDesc;
	TupleDesc	tupdesc = RelationGetDescr(rel);
	ExprContext *econtext;
	ListCell   *l1,
			   *l2;

	/*
	 * We will use the EState's per-tuple context for evaluating constraint
	 * expressions (creating it if it's not already there).
	 */
	econtext = GetPerTupleExprContext(estate);

	/* Arrange for econtext's scan tuple to be the tuple under test */
	econtext->ecxt_scantuple = slot;

	/* Check each of the constraints */
	forboth(l1, resultRelInfo->ri_WithCheckOptions,
			l2, resultRelInfo->ri_WithCheckOptionExprs)
	{
		WithCheckOption *wco = (WithCheckOption *) lfirst(l1);
		ExprState  *wcoExpr = (ExprState *) lfirst(l2);

		/*
		 * Skip any WCOs which are not the kind we are looking for at this
		 * time.
		 */
		if (wco->kind != kind)
			continue;

		/*
		 * WITH CHECK OPTION checks are intended to ensure that the new tuple
		 * is visible (in the case of a view) or that it passes the
		 * 'with-check' policy (in the case of row security).
		 * If the qual evaluates to NULL or FALSE, then the new tuple won't be
		 * included in the view or doesn't pass the 'with-check' policy for the
		 * table.  We need ExecQual to return FALSE for NULL to handle the view
		 * case (the opposite of what we do above for CHECK constraints).
		 */
		if (!ExecQual((List *) wcoExpr, econtext, false))
		{
			char	   *val_desc;
			Bitmapset  *modifiedCols;
			Bitmapset  *insertedCols;
			Bitmapset  *updatedCols;

			switch (wco->kind)
			{
				/*
				 * For WITH CHECK OPTIONs coming from views, we might be able to
				 * provide the details on the row, depending on the permissions
				 * on the relation (that is, if the user could view it directly
				 * anyway).  For RLS violations, we don't include the data since
				 * we don't know if the user should be able to view the tuple as
				 * as that depends on the USING policy.
				 */
				case WCO_VIEW_CHECK:
					insertedCols = GetInsertedColumns(resultRelInfo, estate);
					updatedCols = GetUpdatedColumns(resultRelInfo, estate);
					modifiedCols = bms_union(insertedCols, updatedCols);
					val_desc = ExecBuildSlotValueDescription(RelationGetRelid(rel),
															 slot,
															 tupdesc,
															 modifiedCols,
															 64);

					ereport(ERROR,
							(errcode(ERRCODE_WITH_CHECK_OPTION_VIOLATION),
						errmsg("new row violates WITH CHECK OPTION for \"%s\"",
							   wco->relname),
							 val_desc ? errdetail("Failing row contains %s.",
												  val_desc) : 0));
					break;
				case WCO_RLS_INSERT_CHECK:
				case WCO_RLS_UPDATE_CHECK:
					ereport(ERROR,
							(errcode(ERRCODE_INSUFFICIENT_PRIVILEGE),
						 errmsg("new row violates row level security policy for \"%s\"",
								wco->relname)));
					break;
				case WCO_RLS_CONFLICT_CHECK:
					ereport(ERROR,
							(errcode(ERRCODE_INSUFFICIENT_PRIVILEGE),
						 errmsg("new row violates row level security policy (USING expression) for \"%s\"",
								wco->relname)));
					break;
				default:
					elog(ERROR, "unrecognized WCO kind: %u", wco->kind);
					break;
			}
		}
	}
}

/*
 * ExecBuildSlotValueDescription -- construct a string representing a tuple
 *
 * This is intentionally very similar to BuildIndexValueDescription, but
 * unlike that function, we truncate long field values (to at most maxfieldlen
 * bytes).  That seems necessary here since heap field values could be very
 * long, whereas index entries typically aren't so wide.
 *
 * Also, unlike the case with index entries, we need to be prepared to ignore
 * dropped columns.  We used to use the slot's tuple descriptor to decode the
 * data, but the slot's descriptor doesn't identify dropped columns, so we
 * now need to be passed the relation's descriptor.
 *
 * Note that, like BuildIndexValueDescription, if the user does not have
 * permission to view any of the columns involved, a NULL is returned.  Unlike
 * BuildIndexValueDescription, if the user has access to view a subset of the
 * column involved, that subset will be returned with a key identifying which
 * columns they are.
 */
static char *
ExecBuildSlotValueDescription(Oid reloid,
							  TupleTableSlot *slot,
							  TupleDesc tupdesc,
							  Bitmapset *modifiedCols,
							  int maxfieldlen)
{
	StringInfoData buf;
	StringInfoData collist;
	bool		write_comma = false;
	bool		write_comma_collist = false;
	int			i;
	AclResult	aclresult;
	bool		table_perm = false;
	bool		any_perm = false;

	/*
	 * Check if RLS is enabled and should be active for the relation; if so,
	 * then don't return anything.  Otherwise, go through normal permission
	 * checks.
	 */
	if (check_enable_rls(reloid, GetUserId(), true) == RLS_ENABLED)
		return NULL;

	initStringInfo(&buf);

	appendStringInfoChar(&buf, '(');

	/*
	 * Check if the user has permissions to see the row.  Table-level SELECT
	 * allows access to all columns.  If the user does not have table-level
	 * SELECT then we check each column and include those the user has SELECT
	 * rights on.  Additionally, we always include columns the user provided
	 * data for.
	 */
	aclresult = pg_class_aclcheck(reloid, GetUserId(), ACL_SELECT);
	if (aclresult != ACLCHECK_OK)
	{
		/* Set up the buffer for the column list */
		initStringInfo(&collist);
		appendStringInfoChar(&collist, '(');
	}
	else
		table_perm = any_perm = true;

	/* Make sure the tuple is fully deconstructed */
	slot_getallattrs(slot);

	for (i = 0; i < tupdesc->natts; i++)
	{
		bool		column_perm = false;
		char	   *val;
		int			vallen;

		/* ignore dropped columns */
		if (tupdesc->attrs[i]->attisdropped)
			continue;

		if (!table_perm)
		{
			/*
			 * No table-level SELECT, so need to make sure they either have
			 * SELECT rights on the column or that they have provided the
			 * data for the column.  If not, omit this column from the error
			 * message.
			 */
			aclresult = pg_attribute_aclcheck(reloid, tupdesc->attrs[i]->attnum,
											  GetUserId(), ACL_SELECT);
			if (bms_is_member(tupdesc->attrs[i]->attnum - FirstLowInvalidHeapAttributeNumber,
							  modifiedCols) || aclresult == ACLCHECK_OK)
			{
				column_perm = any_perm = true;

				if (write_comma_collist)
					appendStringInfoString(&collist, ", ");
				else
					write_comma_collist = true;

				appendStringInfoString(&collist, NameStr(tupdesc->attrs[i]->attname));
			}
		}

		if (table_perm || column_perm)
		{
			if (slot->tts_isnull[i])
				val = "null";
			else
			{
				Oid			foutoid;
				bool		typisvarlena;

				getTypeOutputInfo(tupdesc->attrs[i]->atttypid,
								  &foutoid, &typisvarlena);
				val = OidOutputFunctionCall(foutoid, slot->tts_values[i]);
			}

			if (write_comma)
				appendStringInfoString(&buf, ", ");
			else
				write_comma = true;

			/* truncate if needed */
			vallen = strlen(val);
			if (vallen <= maxfieldlen)
				appendStringInfoString(&buf, val);
			else
			{
				vallen = pg_mbcliplen(val, vallen, maxfieldlen);
				appendBinaryStringInfo(&buf, val, vallen);
				appendStringInfoString(&buf, "...");
			}
		}
	}

	/* If we end up with zero columns being returned, then return NULL. */
	if (!any_perm)
		return NULL;

	appendStringInfoChar(&buf, ')');

	if (!table_perm)
	{
		appendStringInfoString(&collist, ") = ");
		appendStringInfoString(&collist, buf.data);

		return collist.data;
	}

	return buf.data;
}


/*
 * ExecUpdateLockMode -- find the appropriate UPDATE tuple lock mode for a
 * given ResultRelInfo
 */
LockTupleMode
ExecUpdateLockMode(EState *estate, ResultRelInfo *relinfo)
{
	Bitmapset  *keyCols;
	Bitmapset  *updatedCols;

	/*
	 * Compute lock mode to use.  If columns that are part of the key have not
	 * been modified, then we can use a weaker lock, allowing for better
	 * concurrency.
	 */
	updatedCols = GetUpdatedColumns(relinfo, estate);
	keyCols = RelationGetIndexAttrBitmap(relinfo->ri_RelationDesc,
										 INDEX_ATTR_BITMAP_KEY);

	if (bms_overlap(keyCols, updatedCols))
		return LockTupleExclusive;

	return LockTupleNoKeyExclusive;
}

/*
 * ExecFindRowMark -- find the ExecRowMark struct for given rangetable index
 *
 * If no such struct, either return NULL or throw error depending on missing_ok
 */
ExecRowMark *
ExecFindRowMark(EState *estate, Index rti, bool missing_ok)
{
	ListCell   *lc;

	foreach(lc, estate->es_rowMarks)
	{
		ExecRowMark *erm = (ExecRowMark *) lfirst(lc);

		if (erm->rti == rti)
			return erm;
	}
	if (!missing_ok)
		elog(ERROR, "failed to find ExecRowMark for rangetable index %u", rti);
	return NULL;
}

/*
 * ExecBuildAuxRowMark -- create an ExecAuxRowMark struct
 *
 * Inputs are the underlying ExecRowMark struct and the targetlist of the
 * input plan node (not planstate node!).  We need the latter to find out
 * the column numbers of the resjunk columns.
 */
ExecAuxRowMark *
ExecBuildAuxRowMark(ExecRowMark *erm, List *targetlist)
{
	ExecAuxRowMark *aerm = (ExecAuxRowMark *) palloc0(sizeof(ExecAuxRowMark));
	char		resname[32];

	aerm->rowmark = erm;

	/* Look up the resjunk columns associated with this rowmark */
	if (erm->markType != ROW_MARK_COPY)
	{
		/* need ctid for all methods other than COPY */
		snprintf(resname, sizeof(resname), "ctid%u", erm->rowmarkId);
		aerm->ctidAttNo = ExecFindJunkAttributeInTlist(targetlist,
													   resname);
		if (!AttributeNumberIsValid(aerm->ctidAttNo))
			elog(ERROR, "could not find junk %s column", resname);
	}
	else
	{
		/* need wholerow if COPY */
		snprintf(resname, sizeof(resname), "wholerow%u", erm->rowmarkId);
		aerm->wholeAttNo = ExecFindJunkAttributeInTlist(targetlist,
														resname);
		if (!AttributeNumberIsValid(aerm->wholeAttNo))
			elog(ERROR, "could not find junk %s column", resname);
	}

	/* if child rel, need tableoid */
	if (erm->rti != erm->prti)
	{
		snprintf(resname, sizeof(resname), "tableoid%u", erm->rowmarkId);
		aerm->toidAttNo = ExecFindJunkAttributeInTlist(targetlist,
													   resname);
		if (!AttributeNumberIsValid(aerm->toidAttNo))
			elog(ERROR, "could not find junk %s column", resname);
	}

	return aerm;
}


/*
 * EvalPlanQual logic --- recheck modified tuple(s) to see if we want to
 * process the updated version under READ COMMITTED rules.
 *
 * See backend/executor/README for some info about how this works.
 */


/*
 * Check a modified tuple to see if we want to process its updated version
 * under READ COMMITTED rules.
 *
 *	estate - outer executor state data
 *	epqstate - state for EvalPlanQual rechecking
 *	relation - table containing tuple
 *	rti - rangetable index of table containing tuple
 *	lockmode - requested tuple lock mode
 *	*tid - t_ctid from the outdated tuple (ie, next updated version)
 *	priorXmax - t_xmax from the outdated tuple
 *
 * *tid is also an output parameter: it's modified to hold the TID of the
 * latest version of the tuple (note this may be changed even on failure)
 *
 * Returns a slot containing the new candidate update/delete tuple, or
 * NULL if we determine we shouldn't process the row.
 *
 * Note: properly, lockmode should be declared as enum LockTupleMode,
 * but we use "int" to avoid having to include heapam.h in executor.h.
 */
TupleTableSlot *
EvalPlanQual(EState *estate, EPQState *epqstate,
			 Relation relation, Index rti, int lockmode,
			 ItemPointer tid, TransactionId priorXmax)
{
	TupleTableSlot *slot;
	HeapTuple	copyTuple;

	Assert(rti > 0);

	/*
	 * Get and lock the updated version of the row; if fail, return NULL.
	 */
	copyTuple = EvalPlanQualFetch(estate, relation, lockmode, LockWaitBlock,
								  tid, priorXmax);

	if (copyTuple == NULL)
		return NULL;

	/*
	 * For UPDATE/DELETE we have to return tid of actual row we're executing
	 * PQ for.
	 */
	*tid = copyTuple->t_self;

	/*
	 * Need to run a recheck subquery.  Initialize or reinitialize EPQ state.
	 */
	EvalPlanQualBegin(epqstate, estate);

	/*
	 * Free old test tuple, if any, and store new tuple where relation's scan
	 * node will see it
	 */
	EvalPlanQualSetTuple(epqstate, rti, copyTuple);

	/*
	 * Fetch any non-locked source rows
	 */
	EvalPlanQualFetchRowMarks(epqstate);

	/*
	 * Run the EPQ query.  We assume it will return at most one tuple.
	 */
	slot = EvalPlanQualNext(epqstate);

	/*
	 * If we got a tuple, force the slot to materialize the tuple so that it
	 * is not dependent on any local state in the EPQ query (in particular,
	 * it's highly likely that the slot contains references to any pass-by-ref
	 * datums that may be present in copyTuple).  As with the next step, this
	 * is to guard against early re-use of the EPQ query.
	 */
	if (!TupIsNull(slot))
		(void) ExecMaterializeSlot(slot);

	/*
	 * Clear out the test tuple.  This is needed in case the EPQ query is
	 * re-used to test a tuple for a different relation.  (Not clear that can
	 * really happen, but let's be safe.)
	 */
	EvalPlanQualSetTuple(epqstate, rti, NULL);

	return slot;
}

/*
 * Fetch a copy of the newest version of an outdated tuple
 *
 *	estate - executor state data
 *	relation - table containing tuple
 *	lockmode - requested tuple lock mode
 *	wait_policy - requested lock wait policy
 *	*tid - t_ctid from the outdated tuple (ie, next updated version)
 *	priorXmax - t_xmax from the outdated tuple
 *
 * Returns a palloc'd copy of the newest tuple version, or NULL if we find
 * that there is no newest version (ie, the row was deleted not updated).
 * We also return NULL if the tuple is locked and the wait policy is to skip
 * such tuples.
 *
 * If successful, we have locked the newest tuple version, so caller does not
 * need to worry about it changing anymore.
 *
 * Note: properly, lockmode should be declared as enum LockTupleMode,
 * but we use "int" to avoid having to include heapam.h in executor.h.
 */
HeapTuple
EvalPlanQualFetch(EState *estate, Relation relation, int lockmode,
				  LockWaitPolicy wait_policy,
				  ItemPointer tid, TransactionId priorXmax)
{
	HeapTuple	copyTuple = NULL;
	HeapTupleData tuple;
	SnapshotData SnapshotDirty;

	/*
	 * fetch target tuple
	 *
	 * Loop here to deal with updated or busy tuples
	 */
	InitDirtySnapshot(SnapshotDirty);
	tuple.t_self = *tid;
	for (;;)
	{
		Buffer		buffer;

		if (heap_fetch(relation, &SnapshotDirty, &tuple, &buffer, true, NULL))
		{
			HTSU_Result test;
			HeapUpdateFailureData hufd;

			/*
			 * If xmin isn't what we're expecting, the slot must have been
			 * recycled and reused for an unrelated tuple.  This implies that
			 * the latest version of the row was deleted, so we need do
			 * nothing.  (Should be safe to examine xmin without getting
			 * buffer's content lock.  We assume reading a TransactionId to be
			 * atomic, and Xmin never changes in an existing tuple, except to
			 * invalid or frozen, and neither of those can match priorXmax.)
			 */
			if (!TransactionIdEquals(HeapTupleHeaderGetXmin(tuple.t_data),
									 priorXmax))
			{
				ReleaseBuffer(buffer);
				return NULL;
			}

			/* otherwise xmin should not be dirty... */
			if (TransactionIdIsValid(SnapshotDirty.xmin))
				elog(ERROR, "t_xmin is uncommitted in tuple to be updated");

			/*
			 * If tuple is being updated by other transaction then we have to
			 * wait for its commit/abort, or die trying.
			 */
			if (TransactionIdIsValid(SnapshotDirty.xmax))
			{
				ReleaseBuffer(buffer);
				switch (wait_policy)
				{
					case LockWaitBlock:
						XactLockTableWait(SnapshotDirty.xmax,
										  relation, &tuple.t_self,
										  XLTW_FetchUpdated);
						break;
					case LockWaitSkip:
						if (!ConditionalXactLockTableWait(SnapshotDirty.xmax))
							return NULL; /* skip instead of waiting */
						break;
					case LockWaitError:
						if (!ConditionalXactLockTableWait(SnapshotDirty.xmax))
							ereport(ERROR,
									(errcode(ERRCODE_LOCK_NOT_AVAILABLE),
									 errmsg("could not obtain lock on row in relation \"%s\"",
											RelationGetRelationName(relation))));
						break;
				}
				continue;		/* loop back to repeat heap_fetch */
			}

			/*
			 * If tuple was inserted by our own transaction, we have to check
			 * cmin against es_output_cid: cmin >= current CID means our
			 * command cannot see the tuple, so we should ignore it. Otherwise
			 * heap_lock_tuple() will throw an error, and so would any later
			 * attempt to update or delete the tuple.  (We need not check cmax
			 * because HeapTupleSatisfiesDirty will consider a tuple deleted
			 * by our transaction dead, regardless of cmax.) We just checked
			 * that priorXmax == xmin, so we can test that variable instead of
			 * doing HeapTupleHeaderGetXmin again.
			 */
			if (TransactionIdIsCurrentTransactionId(priorXmax) &&
				HeapTupleHeaderGetCmin(tuple.t_data) >= estate->es_output_cid)
			{
				ReleaseBuffer(buffer);
				return NULL;
			}

			/*
			 * This is a live tuple, so now try to lock it.
			 */
			test = heap_lock_tuple(relation, &tuple,
								   estate->es_output_cid,
								   lockmode, wait_policy,
								   false, &buffer, &hufd);
			/* We now have two pins on the buffer, get rid of one */
			ReleaseBuffer(buffer);

			switch (test)
			{
				case HeapTupleSelfUpdated:

					/*
					 * The target tuple was already updated or deleted by the
					 * current command, or by a later command in the current
					 * transaction.  We *must* ignore the tuple in the former
					 * case, so as to avoid the "Halloween problem" of
					 * repeated update attempts.  In the latter case it might
					 * be sensible to fetch the updated tuple instead, but
					 * doing so would require changing heap_update and
					 * heap_delete to not complain about updating "invisible"
					 * tuples, which seems pretty scary (heap_lock_tuple will
					 * not complain, but few callers expect HeapTupleInvisible,
					 * and we're not one of them).  So for now, treat the tuple
					 * as deleted and do not process.
					 */
					ReleaseBuffer(buffer);
					return NULL;

				case HeapTupleMayBeUpdated:
					/* successfully locked */
					break;

				case HeapTupleUpdated:
					ReleaseBuffer(buffer);
					if (IsolationUsesXactSnapshot())
						ereport(ERROR,
								(errcode(ERRCODE_T_R_SERIALIZATION_FAILURE),
								 errmsg("could not serialize access due to concurrent update")));

					/* Should not encounter speculative tuple on recheck */
					Assert(!HeapTupleHeaderIsSpeculative(tuple.t_data));
					if (!ItemPointerEquals(&hufd.ctid, &tuple.t_self))
					{
						/* it was updated, so look at the updated version */
						tuple.t_self = hufd.ctid;
						/* updated row should have xmin matching this xmax */
						priorXmax = hufd.xmax;
						continue;
					}
					/* tuple was deleted, so give up */
					return NULL;

				case HeapTupleWouldBlock:
					ReleaseBuffer(buffer);
					return NULL;

				case HeapTupleInvisible:
					elog(ERROR, "attempted to lock invisible tuple");

				default:
					ReleaseBuffer(buffer);
					elog(ERROR, "unrecognized heap_lock_tuple status: %u",
						 test);
					return NULL;	/* keep compiler quiet */
			}

			/*
			 * We got tuple - now copy it for use by recheck query.
			 */
			copyTuple = heap_copytuple(&tuple);
			ReleaseBuffer(buffer);
			break;
		}

		/*
		 * If the referenced slot was actually empty, the latest version of
		 * the row must have been deleted, so we need do nothing.
		 */
		if (tuple.t_data == NULL)
		{
			ReleaseBuffer(buffer);
			return NULL;
		}

		/*
		 * As above, if xmin isn't what we're expecting, do nothing.
		 */
		if (!TransactionIdEquals(HeapTupleHeaderGetXmin(tuple.t_data),
								 priorXmax))
		{
			ReleaseBuffer(buffer);
			return NULL;
		}

		/*
		 * If we get here, the tuple was found but failed SnapshotDirty.
		 * Assuming the xmin is either a committed xact or our own xact (as it
		 * certainly should be if we're trying to modify the tuple), this must
		 * mean that the row was updated or deleted by either a committed xact
		 * or our own xact.  If it was deleted, we can ignore it; if it was
		 * updated then chain up to the next version and repeat the whole
		 * process.
		 *
		 * As above, it should be safe to examine xmax and t_ctid without the
		 * buffer content lock, because they can't be changing.
		 */
		if (ItemPointerEquals(&tuple.t_self, &tuple.t_data->t_ctid))
		{
			/* deleted, so forget about it */
			ReleaseBuffer(buffer);
			return NULL;
		}

		/* updated, so look at the updated row */
		tuple.t_self = tuple.t_data->t_ctid;
		/* updated row should have xmin matching this xmax */
		priorXmax = HeapTupleHeaderGetUpdateXid(tuple.t_data);
		ReleaseBuffer(buffer);
		/* loop back to fetch next in chain */
	}

	/*
	 * Return the copied tuple
	 */
	return copyTuple;
}

/*
 * EvalPlanQualInit -- initialize during creation of a plan state node
 * that might need to invoke EPQ processing.
 *
 * Note: subplan/auxrowmarks can be NULL/NIL if they will be set later
 * with EvalPlanQualSetPlan.
 */
void
EvalPlanQualInit(EPQState *epqstate, EState *estate,
				 Plan *subplan, List *auxrowmarks, int epqParam)
{
	/* Mark the EPQ state inactive */
	epqstate->estate = NULL;
	epqstate->planstate = NULL;
	epqstate->origslot = NULL;
	/* ... and remember data that EvalPlanQualBegin will need */
	epqstate->plan = subplan;
	epqstate->arowMarks = auxrowmarks;
	epqstate->epqParam = epqParam;
}

/*
 * EvalPlanQualSetPlan -- set or change subplan of an EPQState.
 *
 * We need this so that ModifyTable can deal with multiple subplans.
 */
void
EvalPlanQualSetPlan(EPQState *epqstate, Plan *subplan, List *auxrowmarks)
{
	/* If we have a live EPQ query, shut it down */
	EvalPlanQualEnd(epqstate);
	/* And set/change the plan pointer */
	epqstate->plan = subplan;
	/* The rowmarks depend on the plan, too */
	epqstate->arowMarks = auxrowmarks;
}

/*
 * Install one test tuple into EPQ state, or clear test tuple if tuple == NULL
 *
 * NB: passed tuple must be palloc'd; it may get freed later
 */
void
EvalPlanQualSetTuple(EPQState *epqstate, Index rti, HeapTuple tuple)
{
	EState	   *estate = epqstate->estate;

	Assert(rti > 0);

	/*
	 * free old test tuple, if any, and store new tuple where relation's scan
	 * node will see it
	 */
	if (estate->es_epqTuple[rti - 1] != NULL)
		heap_freetuple(estate->es_epqTuple[rti - 1]);
	estate->es_epqTuple[rti - 1] = tuple;
	estate->es_epqTupleSet[rti - 1] = true;
}

/*
 * Fetch back the current test tuple (if any) for the specified RTI
 */
HeapTuple
EvalPlanQualGetTuple(EPQState *epqstate, Index rti)
{
	EState	   *estate = epqstate->estate;

	Assert(rti > 0);

	return estate->es_epqTuple[rti - 1];
}

/*
 * Fetch the current row values for any non-locked relations that need
 * to be scanned by an EvalPlanQual operation.  origslot must have been set
 * to contain the current result row (top-level row) that we need to recheck.
 */
void
EvalPlanQualFetchRowMarks(EPQState *epqstate)
{
	ListCell   *l;

	Assert(epqstate->origslot != NULL);

	foreach(l, epqstate->arowMarks)
	{
		ExecAuxRowMark *aerm = (ExecAuxRowMark *) lfirst(l);
		ExecRowMark *erm = aerm->rowmark;
		Datum		datum;
		bool		isNull;
		HeapTupleData tuple;

		if (RowMarkRequiresRowShareLock(erm->markType))
			elog(ERROR, "EvalPlanQual doesn't support locking rowmarks");

		/* clear any leftover test tuple for this rel */
		EvalPlanQualSetTuple(epqstate, erm->rti, NULL);

		/* if child rel, must check whether it produced this row */
		if (erm->rti != erm->prti)
		{
			Oid			tableoid;

			datum = ExecGetJunkAttribute(epqstate->origslot,
										 aerm->toidAttNo,
										 &isNull);
			/* non-locked rels could be on the inside of outer joins */
			if (isNull)
				continue;
			tableoid = DatumGetObjectId(datum);

			Assert(OidIsValid(erm->relid));
			if (tableoid != erm->relid)
			{
				/* this child is inactive right now */
				continue;
			}
		}

		if (erm->markType == ROW_MARK_REFERENCE)
		{
			HeapTuple	copyTuple;

			Assert(erm->relation != NULL);

			/* fetch the tuple's ctid */
			datum = ExecGetJunkAttribute(epqstate->origslot,
										 aerm->ctidAttNo,
										 &isNull);
			/* non-locked rels could be on the inside of outer joins */
			if (isNull)
				continue;

			/* fetch requests on foreign tables must be passed to their FDW */
			if (erm->relation->rd_rel->relkind == RELKIND_FOREIGN_TABLE)
			{
				FdwRoutine *fdwroutine;
				bool		updated = false;

				fdwroutine = GetFdwRoutineForRelation(erm->relation, false);
				/* this should have been checked already, but let's be safe */
				if (fdwroutine->RefetchForeignRow == NULL)
					ereport(ERROR,
							(errcode(ERRCODE_FEATURE_NOT_SUPPORTED),
							 errmsg("cannot lock rows in foreign table \"%s\"",
									RelationGetRelationName(erm->relation))));
				copyTuple = fdwroutine->RefetchForeignRow(epqstate->estate,
														  erm,
														  datum,
														  &updated);
				if (copyTuple == NULL)
					elog(ERROR, "failed to fetch tuple for EvalPlanQual recheck");

				/*
				 * Ideally we'd insist on updated == false here, but that
				 * assumes that FDWs can track that exactly, which they might
				 * not be able to.  So just ignore the flag.
				 */
			}
			else
			{
				/* ordinary table, fetch the tuple */
				Buffer		buffer;

				tuple.t_self = *((ItemPointer) DatumGetPointer(datum));
				if (!heap_fetch(erm->relation, SnapshotAny, &tuple, &buffer,
								false, NULL))
					elog(ERROR, "failed to fetch tuple for EvalPlanQual recheck");

				/* successful, copy tuple */
				copyTuple = heap_copytuple(&tuple);
				ReleaseBuffer(buffer);
			}

			/* store tuple */
			EvalPlanQualSetTuple(epqstate, erm->rti, copyTuple);
		}
		else
		{
			HeapTupleHeader td;

			Assert(erm->markType == ROW_MARK_COPY);

			/* fetch the whole-row Var for the relation */
			datum = ExecGetJunkAttribute(epqstate->origslot,
										 aerm->wholeAttNo,
										 &isNull);
			/* non-locked rels could be on the inside of outer joins */
			if (isNull)
				continue;
			td = DatumGetHeapTupleHeader(datum);

			/* build a temporary HeapTuple control structure */
			tuple.t_len = HeapTupleHeaderGetDatumLength(td);
			tuple.t_data = td;
			/* relation might be a foreign table, if so provide tableoid */
			tuple.t_tableOid = erm->relid;
			/* also copy t_ctid in case there's valid data there */
			tuple.t_self = td->t_ctid;

			/* copy and store tuple */
			EvalPlanQualSetTuple(epqstate, erm->rti,
								 heap_copytuple(&tuple));
		}
	}
}

/*
 * Fetch the next row (if any) from EvalPlanQual testing
 *
 * (In practice, there should never be more than one row...)
 */
TupleTableSlot *
EvalPlanQualNext(EPQState *epqstate)
{
	MemoryContext oldcontext;
	TupleTableSlot *slot;

	oldcontext = MemoryContextSwitchTo(epqstate->estate->es_query_cxt);
	slot = ExecProcNode(epqstate->planstate);
	MemoryContextSwitchTo(oldcontext);

	return slot;
}

/*
 * Initialize or reset an EvalPlanQual state tree
 */
void
EvalPlanQualBegin(EPQState *epqstate, EState *parentestate)
{
	EState	   *estate = epqstate->estate;

	if (estate == NULL)
	{
		/* First time through, so create a child EState */
		EvalPlanQualStart(epqstate, parentestate, epqstate->plan);
	}
	else
	{
		/*
		 * We already have a suitable child EPQ tree, so just reset it.
		 */
		int			rtsize = list_length(parentestate->es_range_table);
		PlanState  *planstate = epqstate->planstate;

		MemSet(estate->es_epqScanDone, 0, rtsize * sizeof(bool));

		/* Recopy current values of parent parameters */
		if (parentestate->es_plannedstmt->nParamExec > 0)
		{
			int			i = parentestate->es_plannedstmt->nParamExec;

			while (--i >= 0)
			{
				/* copy value if any, but not execPlan link */
				estate->es_param_exec_vals[i].value =
					parentestate->es_param_exec_vals[i].value;
				estate->es_param_exec_vals[i].isnull =
					parentestate->es_param_exec_vals[i].isnull;
			}
		}

		/*
		 * Mark child plan tree as needing rescan at all scan nodes.  The
		 * first ExecProcNode will take care of actually doing the rescan.
		 */
		planstate->chgParam = bms_add_member(planstate->chgParam,
											 epqstate->epqParam);
	}
}

/*
 * Start execution of an EvalPlanQual plan tree.
 *
 * This is a cut-down version of ExecutorStart(): we copy some state from
 * the top-level estate rather than initializing it fresh.
 */
static void
EvalPlanQualStart(EPQState *epqstate, EState *parentestate, Plan *planTree)
{
	EState	   *estate;
	int			rtsize;
	MemoryContext oldcontext;
	ListCell   *l;

	rtsize = list_length(parentestate->es_range_table);

	epqstate->estate = estate = CreateExecutorState();

	oldcontext = MemoryContextSwitchTo(estate->es_query_cxt);

	/*
	 * Child EPQ EStates share the parent's copy of unchanging state such as
	 * the snapshot, rangetable, result-rel info, and external Param info.
	 * They need their own copies of local state, including a tuple table,
	 * es_param_exec_vals, etc.
	 *
	 * The ResultRelInfo array management is trickier than it looks.  We
	 * create a fresh array for the child but copy all the content from the
	 * parent.  This is because it's okay for the child to share any
	 * per-relation state the parent has already created --- but if the child
	 * sets up any ResultRelInfo fields, such as its own junkfilter, that
	 * state must *not* propagate back to the parent.  (For one thing, the
	 * pointed-to data is in a memory context that won't last long enough.)
	 */
	estate->es_direction = ForwardScanDirection;
	estate->es_snapshot = parentestate->es_snapshot;
	estate->es_crosscheck_snapshot = parentestate->es_crosscheck_snapshot;
	estate->es_range_table = parentestate->es_range_table;
	estate->es_plannedstmt = parentestate->es_plannedstmt;
	estate->es_junkFilter = parentestate->es_junkFilter;
	estate->es_output_cid = parentestate->es_output_cid;
	if (parentestate->es_num_result_relations > 0)
	{
		int			numResultRelations = parentestate->es_num_result_relations;
		ResultRelInfo *resultRelInfos;

		resultRelInfos = (ResultRelInfo *)
			palloc(numResultRelations * sizeof(ResultRelInfo));
		memcpy(resultRelInfos, parentestate->es_result_relations,
			   numResultRelations * sizeof(ResultRelInfo));
		estate->es_result_relations = resultRelInfos;
		estate->es_num_result_relations = numResultRelations;
	}
	/* es_result_relation_info must NOT be copied */
	/* es_trig_target_relations must NOT be copied */
	estate->es_rowMarks = parentestate->es_rowMarks;
	estate->es_top_eflags = parentestate->es_top_eflags;
	estate->es_instrument = parentestate->es_instrument;
	/* es_auxmodifytables must NOT be copied */

	/*
	 * The external param list is simply shared from parent.  The internal
	 * param workspace has to be local state, but we copy the initial values
	 * from the parent, so as to have access to any param values that were
	 * already set from other parts of the parent's plan tree.
	 */
	estate->es_param_list_info = parentestate->es_param_list_info;
	if (parentestate->es_plannedstmt->nParamExec > 0)
	{
		int			i = parentestate->es_plannedstmt->nParamExec;

		estate->es_param_exec_vals = (ParamExecData *)
			palloc0(i * sizeof(ParamExecData));
		while (--i >= 0)
		{
			/* copy value if any, but not execPlan link */
			estate->es_param_exec_vals[i].value =
				parentestate->es_param_exec_vals[i].value;
			estate->es_param_exec_vals[i].isnull =
				parentestate->es_param_exec_vals[i].isnull;
		}
	}

	/*
	 * Each EState must have its own es_epqScanDone state, but if we have
	 * nested EPQ checks they should share es_epqTuple arrays.  This allows
	 * sub-rechecks to inherit the values being examined by an outer recheck.
	 */
	estate->es_epqScanDone = (bool *) palloc0(rtsize * sizeof(bool));
	if (parentestate->es_epqTuple != NULL)
	{
		estate->es_epqTuple = parentestate->es_epqTuple;
		estate->es_epqTupleSet = parentestate->es_epqTupleSet;
	}
	else
	{
		estate->es_epqTuple = (HeapTuple *)
			palloc0(rtsize * sizeof(HeapTuple));
		estate->es_epqTupleSet = (bool *)
			palloc0(rtsize * sizeof(bool));
	}

	/*
	 * Each estate also has its own tuple table.
	 */
	estate->es_tupleTable = NIL;

	/*
	 * Initialize private state information for each SubPlan.  We must do this
	 * before running ExecInitNode on the main query tree, since
	 * ExecInitSubPlan expects to be able to find these entries. Some of the
	 * SubPlans might not be used in the part of the plan tree we intend to
	 * run, but since it's not easy to tell which, we just initialize them
	 * all.
	 */
	Assert(estate->es_subplanstates == NIL);
	foreach(l, parentestate->es_plannedstmt->subplans)
	{
		Plan	   *subplan = (Plan *) lfirst(l);
		PlanState  *subplanstate;

		subplanstate = ExecInitNode(subplan, estate, 0);
		estate->es_subplanstates = lappend(estate->es_subplanstates,
										   subplanstate);
	}

	/*
	 * Initialize the private state information for all the nodes in the part
	 * of the plan tree we need to run.  This opens files, allocates storage
	 * and leaves us ready to start processing tuples.
	 */
	epqstate->planstate = ExecInitNode(planTree, estate, 0);

	MemoryContextSwitchTo(oldcontext);
}

/*
 * EvalPlanQualEnd -- shut down at termination of parent plan state node,
 * or if we are done with the current EPQ child.
 *
 * This is a cut-down version of ExecutorEnd(); basically we want to do most
 * of the normal cleanup, but *not* close result relations (which we are
 * just sharing from the outer query).  We do, however, have to close any
 * trigger target relations that got opened, since those are not shared.
 * (There probably shouldn't be any of the latter, but just in case...)
 */
void
EvalPlanQualEnd(EPQState *epqstate)
{
	EState	   *estate = epqstate->estate;
	MemoryContext oldcontext;
	ListCell   *l;

	if (estate == NULL)
		return;					/* idle, so nothing to do */

	oldcontext = MemoryContextSwitchTo(estate->es_query_cxt);

	ExecEndNode(epqstate->planstate);

	foreach(l, estate->es_subplanstates)
	{
		PlanState  *subplanstate = (PlanState *) lfirst(l);

		ExecEndNode(subplanstate);
	}

	/* throw away the per-estate tuple table */
	ExecResetTupleTable(estate->es_tupleTable, false);

	/* close any trigger target relations attached to this EState */
	foreach(l, estate->es_trig_target_relations)
	{
		ResultRelInfo *resultRelInfo = (ResultRelInfo *) lfirst(l);

		/* Close indices and then the relation itself */
		ExecCloseIndices(resultRelInfo);
		heap_close(resultRelInfo->ri_RelationDesc, NoLock);
	}

	MemoryContextSwitchTo(oldcontext);

	FreeExecutorState(estate);

	/* Mark EPQState idle */
	epqstate->estate = NULL;
	epqstate->planstate = NULL;
	epqstate->origslot = NULL;
}<|MERGE_RESOLUTION|>--- conflicted
+++ resolved
@@ -287,13 +287,7 @@
 	//PlannedStmt *plan = queryDesc->plannedstmt;
 	//elog_node_display(LOG, "plan", plan, Debug_pretty_print);
 
-<<<<<<< HEAD
-  //printPlanStateTree(queryDesc->planstate);
-
-=======
-    // TODO: not yet defined
     //print_queryDesc(queryDesc);
->>>>>>> cb934e62
 
 	if (ExecutorRun_hook)
 		(*ExecutorRun_hook) (queryDesc, direction, count);
