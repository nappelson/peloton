--- conflicted
+++ resolved
@@ -81,13 +81,8 @@
   if (expression->GetLeft()->GetExpressionType() ==
       EXPRESSION_TYPE_COLUMN_REF) {
     auto expr = expression->GetLeft();
-<<<<<<< HEAD
-    std::string col_name(expr->getName());
+    std::string col_name(expr->GetName());
     LOG_INFO("Column name: %s", col_name.c_str());
-=======
-    std::string col_name(expr->GetName());
-    LOG_TRACE("Column name: %s", col_name.c_str());
->>>>>>> c5aafbef
     delete expr;
     expression->setLeftExpression(
         expression::ExpressionUtil::ConvertToTupleValueExpression(schema,
@@ -95,13 +90,8 @@
   } else if (expression->GetRight()->GetExpressionType() ==
              EXPRESSION_TYPE_COLUMN_REF) {
     auto expr = expression->GetRight();
-<<<<<<< HEAD
-    std::string col_name(expr->getName());
+    std::string col_name(expr->GetName());
     LOG_INFO("Column name: %s", col_name.c_str());
-=======
-    std::string col_name(expr->GetName());
-    LOG_TRACE("Column name: %s", col_name.c_str());
->>>>>>> c5aafbef
     delete expr;
     expression->setRightExpression(
         expression::ExpressionUtil::ConvertToTupleValueExpression(schema,
