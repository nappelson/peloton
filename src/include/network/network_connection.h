//===----------------------------------------------------------------------===//
//
//                         Peloton
//
// network_connection.h
//
// Identification: src/include/network/network_connection.h
//
// Copyright (c) 2015-17, Carnegie Mellon University Database Group
//
//===----------------------------------------------------------------------===//

#pragma once

#include <event2/buffer.h>
#include <event2/bufferevent.h>
#include <event2/event.h>
#include <event2/listener.h>

#include <csignal>
#include <cstdio>
#include <cstdlib>
#include <cstring>
#include <vector>

#include <arpa/inet.h>
#include <netinet/tcp.h>
#include <sys/file.h>

#include "common/exception.h"
#include "common/logger.h"
#include "type/types.h"

#include "notifiable_task.h"
#include "protocol_handler.h"
#include "marshal.h"
#include "network_state.h"
#include "network/connection_handle.h"

#include <openssl/ssl.h>
#include <openssl/err.h>

namespace peloton {
namespace network {

/*
 * NetworkConnection - Wrapper for managing socket.
 */
class NetworkConnection {
<<<<<<< HEAD
=======

>>>>>>> f799b8f9
public:
  inline NetworkConnection(int sock_fd, short event_flags, NotifiableTask *thread)
      : sock_fd_(sock_fd), state_machine_(ConnState::CONN_READ) {
    Init(event_flags, thread);
<<<<<<< HEAD
=======

>>>>>>> f799b8f9
  }

  /* Reuse this object for a new connection. We could be assigned to a
   * new thread, change thread reference.
   */
  void Init(short event_flags, NotifiableTask *handler);

  /* refill_read_buffer - Used to repopulate read buffer with a fresh
   * batch of data from the socket
   */
  Transition FillReadBuffer();

  // Transit to the target state

  // Update the existing event to listen to the passed flags
  bool UpdateEvent(short flags);

  WriteState WritePackets();

  std::string WriteBufferToString();

  Transition CloseSocket();

  void Reset();

  inline void TriggerStateMachine() { state_machine_.Accept(Transition::WAKEUP, *this); }

  const std::unique_ptr<ProtocolHandler> &GetProtocolHandler() const {
    return protocol_handler_;
  }

  /* State Machine Actions*/
  // TODO(tianyu) Maybe move them to their own class
  Transition Wait();
  Transition Process();
  Transition ProcessWrite();
  Transition GetResult();

 private:

  ProcessResult ProcessInitial();

  // Extracts the header of a Postgres start up packet from the read socket buffer
  static bool ReadStartupPacketHeader(Buffer &rbuf, InputPacket &rpkt);

  /* Routine to deal with the first packet from the client */
  bool ProcessInitialPacket(InputPacket* pkt);

  /* Routine to deal with general Startup message */
  bool ProcessStartupPacket(InputPacket* pkt, int32_t proto_version);

  /* Routine to deal with SSL request message */
  bool ProcessSSLRequestPacket(InputPacket *pkt);

  // Writes a packet's header (type, size) into the write buffer
  WriteState BufferWriteBytesHeader(OutputPacket *pkt);

  // Writes a packet's content into the write buffer
  WriteState BufferWriteBytesContent(OutputPacket *pkt);

  // Used to invoke a write into the Socket, returns false if the socket is not
  // ready for write
  WriteState FlushWriteBuffer();

  /* Set the socket to non-blocking mode */
  inline void SetNonBlocking(evutil_socket_t fd) {
    auto flags = fcntl(fd, F_GETFL);
    flags |= O_NONBLOCK;
    if (fcntl(fd, F_SETFL, flags) < 0) {
      LOG_ERROR("Failed to set non-blocking socket");
    }
  }

  /* Set TCP No Delay for lower latency */
  inline void SetTCPNoDelay(evutil_socket_t fd) {
    int one = 1;
    setsockopt(fd, IPPROTO_TCP, TCP_NODELAY, &one, sizeof one);
  }

  int sock_fd_;                    // socket file descriptor
  struct event *network_event = nullptr;  // something to read from network
  struct event *workpool_event = nullptr; // worker thread done the job

  SSL* conn_SSL_context = nullptr;          // SSL context for the connection

  NotifiableTask *handler;          // reference to the network thread
  std::unique_ptr<ProtocolHandler> protocol_handler_;       // Stores state for this socket
  tcop::TrafficCop traffic_cop_;

  Buffer rbuf_;                     // Socket's read buffer
  Buffer wbuf_;                     // Socket's write buffer
  unsigned int next_response_ = 0;  // The next response in the response buffer
  Client client_;
  bool ssl_sent_ = false;
  ConnectionHandleStateMachine state_machine_;
<<<<<<< HEAD

=======
>>>>>>> f799b8f9
};

}
}<|MERGE_RESOLUTION|>--- conflicted
+++ resolved
@@ -47,18 +47,12 @@
  * NetworkConnection - Wrapper for managing socket.
  */
 class NetworkConnection {
-<<<<<<< HEAD
-=======
 
->>>>>>> f799b8f9
 public:
   inline NetworkConnection(int sock_fd, short event_flags, NotifiableTask *thread)
       : sock_fd_(sock_fd), state_machine_(ConnState::CONN_READ) {
     Init(event_flags, thread);
-<<<<<<< HEAD
-=======
 
->>>>>>> f799b8f9
   }
 
   /* Reuse this object for a new connection. We could be assigned to a
@@ -154,10 +148,6 @@
   Client client_;
   bool ssl_sent_ = false;
   ConnectionHandleStateMachine state_machine_;
-<<<<<<< HEAD
-
-=======
->>>>>>> f799b8f9
 };
 
 }
