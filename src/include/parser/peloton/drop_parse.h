--- conflicted
+++ resolved
@@ -38,13 +38,8 @@
     List *subobject_list;
 
     // Value
-<<<<<<< HEAD
     foreach(object_item, object_list){
       subobject_list = (List *)lfirst(object_item);
-=======
-    foreach(object_item, object_list) {
-      subobject_list = lfirst(object_item);
->>>>>>> 0b3ddc12
 
       foreach(subobject_item, subobject_list) {
         ::Value *value = (::Value *)lfirst(subobject_item);
