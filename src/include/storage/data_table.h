//===----------------------------------------------------------------------===//
//
//                         Peloton
//
// data_table.h
//
// Identification: src/include/storage/data_table.h
//
// Copyright (c) 2015-16, Carnegie Mellon University Database Group
//
//===----------------------------------------------------------------------===//

#pragma once

#include <map>
#include <memory>
#include <mutex>
#include <queue>
#include <set>

#include "common/item_pointer.h"
#include "common/platform.h"
#include "container/lock_free_array.h"
#include "index/index.h"
#include "storage/abstract_table.h"
#include "storage/indirection_array.h"
#include "trigger/trigger.h"

//===--------------------------------------------------------------------===//
// Configuration Variables
//===--------------------------------------------------------------------===//

extern std::vector<peloton::oid_t> sdbench_column_ids;

namespace peloton {

namespace brain {
class Sample;
}

namespace catalog {
class ForeignKey;
}

namespace index {
class Index;
}

namespace logging {
class LogManager;
}

namespace concurrency {
class Transaction;
}

namespace storage {

class Tuple;
class TileGroup;
class IndirectionArray;

//===--------------------------------------------------------------------===//
// DataTable
//===--------------------------------------------------------------------===//

/**
 * Represents a group of tile groups logically vertically contiguous.
 *
 * <Tile Group 1>
 * <Tile Group 2>
 * ...
 * <Tile Group n>
 *
 */
class DataTable : public AbstractTable {
  friend class TileGroup;
  friend class TileGroupFactory;
  friend class TableFactory;
  friend class logging::LogManager;

  DataTable() = delete;
  DataTable(DataTable const &) = delete;

 public:
  // Table constructor
  DataTable(catalog::Schema *schema, const std::string &table_name,
            const oid_t &database_oid, const oid_t &table_oid,
            const size_t &tuples_per_tilegroup, const bool own_schema,
            const bool adapt_table, const bool is_catalog = false);

  ~DataTable();

  //===--------------------------------------------------------------------===//
  // TUPLE OPERATIONS
  //===--------------------------------------------------------------------===//
  // insert an empty version in table. designed for delete operation.
  ItemPointer InsertEmptyVersion();

  // these two functions are designed for reducing memory allocation by
  // performing in-place update.
  // in the update executor, we first acquire a version slot from the data
  // table, and then
  // copy the content into the version. after that, we need to check constraints
  // and then install the version
  // into all the corresponding indexes.
  ItemPointer AcquireVersion();

  // install an version in table. designed for update operation.
  // as we implement logical-pointer indexing mechanism, targets_ptr is
  // required.
  bool InstallVersion(const AbstractTuple *tuple, const TargetList *targets_ptr,
                      concurrency::Transaction *transaction,
                      ItemPointer *index_entry_ptr);

  // insert tuple in table. the pointer to the index entry is returned as
  // index_entry_ptr.
  ItemPointer InsertTuple(const Tuple *tuple,
                          concurrency::Transaction *transaction,
                          ItemPointer **index_entry_ptr = nullptr);
  // designed for tables without primary key. e.g., output table used by
  // aggregate_executor.
  ItemPointer InsertTuple(const Tuple *tuple);

<<<<<<< HEAD
  // Insert tuple with ItemPointer provided explicitly
  bool InsertTuple(const AbstractTuple *tuple, ItemPointer location,
      concurrency::Transaction *transaction, ItemPointer **index_entry_ptr);

=======
>>>>>>> 2f685c55
  bool CreateZoneMaps(); 

  //===--------------------------------------------------------------------===//
  // TILE GROUP
  //===--------------------------------------------------------------------===//

  // coerce into adding a new tile group with a tile group id
  void AddTileGroupWithOidForRecovery(const oid_t &tile_group_id);

  void AddTileGroup(const std::shared_ptr<TileGroup> &tile_group);

  // Offset is a 0-based number local to the table
  std::shared_ptr<storage::TileGroup> GetTileGroup(
      const std::size_t &tile_group_offset) const;

  // ID is the global identifier in the entire DBMS
  std::shared_ptr<storage::TileGroup> GetTileGroupById(
      const oid_t &tile_group_id) const;

  size_t GetTileGroupCount() const;

  // Get a tile group with given layout
  TileGroup *GetTileGroupWithLayout(const column_map_type &partitioning);

  //===--------------------------------------------------------------------===//
  // TRIGGER
  //===--------------------------------------------------------------------===//

  void AddTrigger(trigger::Trigger new_trigger);

  int GetTriggerNumber();

  trigger::Trigger* GetTriggerByIndex(int n);

  trigger::TriggerList* GetTriggerList();

  void UpdateTriggerListFromCatalog(concurrency::Transaction *txn);


  //===--------------------------------------------------------------------===//
  // INDEX
  //===--------------------------------------------------------------------===//

  void AddIndex(std::shared_ptr<index::Index> index);

  // Throw CatalogException if not such index is found
  std::shared_ptr<index::Index> GetIndexWithOid(const oid_t &index_oid);

  void DropIndexWithOid(const oid_t &index_oid);

  void DropIndexes();

  std::shared_ptr<index::Index> GetIndex(const oid_t &index_offset);

  std::set<oid_t> GetIndexAttrs(const oid_t &index_offset) const;

  oid_t GetIndexCount() const;

  oid_t GetValidIndexCount() const;

  const std::vector<std::set<oid_t>> &GetIndexColumns() const {
    return indexes_columns_;
  }

  //===--------------------------------------------------------------------===//
  // FOREIGN KEYS
  //===--------------------------------------------------------------------===//

  void AddForeignKey(catalog::ForeignKey *key);

  catalog::ForeignKey *GetForeignKey(const oid_t &key_offset) const;

  void DropForeignKey(const oid_t &key_offset);

  size_t GetForeignKeyCount() const;

  void RegisterForeignKeySource(const std::string &source_table_name);

  void RemoveForeignKeySource(const std::string &source_table_name);

  //===--------------------------------------------------------------------===//
  // TRANSFORMERS
  //===--------------------------------------------------------------------===//

  storage::TileGroup *TransformTileGroup(const oid_t &tile_group_offset,
                                         const double &theta);

  //===--------------------------------------------------------------------===//
  // STATS
  //===--------------------------------------------------------------------===//

  void IncreaseTupleCount(const size_t &amount);

  void DecreaseTupleCount(const size_t &amount);

  void SetTupleCount(const size_t &num_tuples);

  size_t GetTupleCount() const;

  bool IsDirty() const;

  void ResetDirty();

  //===--------------------------------------------------------------------===//
  // LAYOUT TUNER
  //===--------------------------------------------------------------------===//

  void RecordLayoutSample(const brain::Sample &sample);

  std::vector<brain::Sample> GetLayoutSamples();

  void ClearLayoutSamples();

  void SetDefaultLayout(const column_map_type &layout);

  column_map_type GetDefaultLayout() const;

  //===--------------------------------------------------------------------===//
  // INDEX TUNER
  //===--------------------------------------------------------------------===//

  void RecordIndexSample(const brain::Sample &sample);

  std::vector<brain::Sample> GetIndexSamples();

  void ClearIndexSamples();

  //===--------------------------------------------------------------------===//
  // UTILITIES
  //===--------------------------------------------------------------------===//

  // deprecated, use catalog::TableCatalog::GetInstance()->GetTableName()
  inline std::string GetName() const { return (table_name); }

  // deprecated, use catalog::TableCatalog::GetInstance()->GetDatabaseOid()
  inline oid_t GetDatabaseOid() const { return (database_oid); }

  bool HasPrimaryKey() const { return (has_primary_key_); }

  bool HasUniqueConstraints() const { return (unique_constraint_count_ > 0); }

  bool HasForeignKeys() const { return (foreign_keys_.empty() == false); }

  std::map<oid_t, oid_t> GetColumnMapStats();

  // try to insert into all indexes.
  // the last argument is the index entry in primary index holding the new
  // tuple.
  bool InsertInIndexes(const AbstractTuple *tuple, ItemPointer location,
                       concurrency::Transaction *transaction,
                       ItemPointer **index_entry_ptr);

  static void SetActiveTileGroupCount(const size_t active_tile_group_count) {
    default_active_tilegroup_count_ = active_tile_group_count;
  }

  static void SetActiveIndirectionArrayCount(
      const size_t active_indirection_array_count) {
    default_active_indirection_array_count_ = active_indirection_array_count;
  }

  // Claim a tuple slot in a tile group
  ItemPointer GetEmptyTupleSlot(const storage::Tuple *tuple,
                                bool check_constraint = true);

 protected:
  //===--------------------------------------------------------------------===//
  // INTEGRITY CHECKS
  //===--------------------------------------------------------------------===//

  bool CheckNotNulls(const storage::Tuple *tuple, oid_t column_idx) const;
//  bool MultiCheckNotNulls(const storage::Tuple *tuple,
//                          std::vector<oid_t> cols) const;

  // bool CheckExp(const storage::Tuple *tuple, oid_t column_idx,
  //              std::pair<ExpressionType, type::Value> exp) const;
  // bool CheckUnique(const storage::Tuple *tuple, oid_t column_idx) const;

  // bool CheckExp(const storage::Tuple *tuple, oid_t column_idx) const;

  bool CheckConstraints(const storage::Tuple *tuple) const;

  // add a tile group to the table
  oid_t AddDefaultTileGroup();
  // add a tile group to the table. replace the active_tile_group_id-th active
  // tile group.
  oid_t AddDefaultTileGroup(const size_t &active_tile_group_id);

  oid_t AddDefaultIndirectionArray(const size_t &active_indirection_array_id);

  // Drop all tile groups of the table. Used by recovery
  void DropTileGroups();

  //===--------------------------------------------------------------------===//
  // INDEX HELPERS
  //===--------------------------------------------------------------------===//

  bool InsertInSecondaryIndexes(const AbstractTuple *tuple,
                                const TargetList *targets_ptr,
                                concurrency::Transaction *transaction,
                                ItemPointer *index_entry_ptr);

  // check the foreign key constraints
  bool CheckForeignKeyConstraints(const AbstractTuple *tuple);

 public:
  static size_t default_active_tilegroup_count_;

  static size_t default_active_indirection_array_count_;

 private:
  //===--------------------------------------------------------------------===//
  // MEMBERS
  //===--------------------------------------------------------------------===//

  size_t active_tilegroup_count_;
  size_t active_indirection_array_count_;

  const oid_t database_oid;

  // deprecated, use catalog::TableCatalog::GetInstance()->GetTableName()
  std::string table_name;

  // number of tuples allocated per tilegroup
  size_t tuples_per_tilegroup_;

  // TILE GROUPS
  LockFreeArray<oid_t> tile_groups_;

  std::vector<std::shared_ptr<storage::TileGroup>> active_tile_groups_;

  std::atomic<size_t> tile_group_count_ = ATOMIC_VAR_INIT(0);

  // INDIRECTIONS
  std::vector<std::shared_ptr<storage::IndirectionArray>>
      active_indirection_arrays_;

  // data table mutex
  std::mutex data_table_mutex_;

  // INDEXES
  LockFreeArray<std::shared_ptr<index::Index>> indexes_;

  // columns present in the indexes
  std::vector<std::set<oid_t>> indexes_columns_;

  // CONSTRAINTS
  // fk constraints for which this table is the source
  std::vector<catalog::ForeignKey *> foreign_keys_;
  // names of tables for which this table's PK is the foreign key sink
  std::vector<std::string> foreign_key_sources_;

  // has a primary key ?
  std::atomic<bool> has_primary_key_ = ATOMIC_VAR_INIT(false);

  // # of unique constraints
  std::atomic<oid_t> unique_constraint_count_ = ATOMIC_VAR_INIT(START_OID);

  // # of tuples. must be atomic as multiple transactions can perform insert
  // concurrently.
  std::atomic<size_t> number_of_tuples_ = ATOMIC_VAR_INIT(0);

  // dirty flag. for detecting whether the tile group has been used.
  bool dirty_ = false;

  //===--------------------------------------------------------------------===//
  // TUNING MEMBERS
  //===--------------------------------------------------------------------===//

  // adapt table
  bool adapt_table_ = true;

  // default partition map for table
  column_map_type default_partition_;

  // samples for layout tuning
  std::vector<brain::Sample> layout_samples_;

  // layout samples mutex
  std::mutex layout_samples_mutex_;

  // samples for layout tuning
  std::vector<brain::Sample> index_samples_;

  // index samples mutex
  std::mutex index_samples_mutex_;

  static oid_t invalid_tile_group_id;

  // trigger list
  std::unique_ptr<trigger::TriggerList> trigger_list_;
};

}  // namespace storage
}  // namespace peloton<|MERGE_RESOLUTION|>--- conflicted
+++ resolved
@@ -122,13 +122,9 @@
   // aggregate_executor.
   ItemPointer InsertTuple(const Tuple *tuple);
 
-<<<<<<< HEAD
   // Insert tuple with ItemPointer provided explicitly
   bool InsertTuple(const AbstractTuple *tuple, ItemPointer location,
       concurrency::Transaction *transaction, ItemPointer **index_entry_ptr);
-
-=======
->>>>>>> 2f685c55
   bool CreateZoneMaps(); 
 
   //===--------------------------------------------------------------------===//
