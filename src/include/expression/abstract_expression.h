//===----------------------------------------------------------------------===//
//
//                         Peloton
//
// abstract_expression.h
//
// Identification: src/include/expression/abstract_expression.h
//
// Copyright (c) 2015-16, Carnegie Mellon University Database Group
//
//===----------------------------------------------------------------------===//

#pragma once

#include <string>

#include "common/printable.h"
#include "planner/attribute_info.h"
#include "expression/parameter.h"
#include "codegen/query_parameters_map.h"
#include "type/types.h"

namespace peloton {

// Forward Declaration
class Printable;
class AbstractTuple;
class SqlNodeVisitor;
enum class ExpressionType;

namespace codegen {
namespace type {
class Type;
}  // namespace type
}  // namespace codegen

namespace executor {
class ExecutorContext;
}  // namespace executor

namespace planner {
class BindingContext;
}  // namespace planner

namespace type {
class Value;
}  // namespace type

namespace expression {

//===----------------------------------------------------------------------===//
// AbstractExpression
//
// Predicate objects for filtering tuples during query execution.
// These objects are stored in query plans and passed to Storage Access Manager.
//
// An expression usually has a longer life cycle than an execution, because,
// for example, it can be cached and reused for several executions of the same
// query template. Moreover, those executions can run simultaneously.
// So, an expression should not store per-execution information in its states.
// An expression tree (along with the plan node tree containing it) should
// remain constant and read-only during an execution.
//===----------------------------------------------------------------------===//

class AbstractExpression : public Printable {
 public:
  virtual type::Value Evaluate(const AbstractTuple *tuple1,
                               const AbstractTuple *tuple2,
                               executor::ExecutorContext *context) const = 0;

  /**
   * Return true if this expression or any descendent has a value that should be
   * substituted with a parameter.
   */
  virtual bool HasParameter() const;

  virtual bool IsNullable() const;

  const AbstractExpression *GetChild(int index) const {
    return GetModifiableChild(index);
  }

  size_t GetChildrenSize() const { return children_.size(); }

  AbstractExpression *GetModifiableChild(int index) const {
    if (index < 0 || index >= (int)children_.size()) {
      return nullptr;
    }
    return children_[index].get();
  }

  void SetChild(int index, AbstractExpression *expr) {
    if (index >= (int)children_.size()) {
      children_.resize(index + 1);
    }
    children_[index].reset(expr);
  }

  void SetExpressionType(ExpressionType type) { exp_type_ = type; }

  /** accessors */

  ExpressionType GetExpressionType() const { return exp_type_; }

  type::TypeId GetValueType() const { return return_value_type_; }

  codegen::type::Type ResultType() const;

  // Attribute binding
  virtual void PerformBinding(
      const std::vector<const planner::BindingContext *> &binding_contexts);

  // Is this expression computable using SIMD instructions?
  virtual bool IsSIMDable() const {
    for (uint32_t i = 0; i < GetChildrenSize(); i++) {
      if (!children_[i]->IsSIMDable()) {
        return false;
      }
    }
    return true;
  }

  // Get all the attributes this expression uses
  virtual void GetUsedAttributes(
      std::unordered_set<const planner::AttributeInfo *> &attributes) const;

  virtual void DeduceExpressionType() {}

  // Walks the expressoin trees and generate the correct expression name
  virtual void DeduceExpressionName();

  const std::string GetInfo() const;

  // Equlity checks without actual values
  virtual bool operator==(const AbstractExpression &rhs) const;
  virtual bool operator!=(const AbstractExpression &rhs) const {
    return !(*this == rhs);
  }
  virtual hash_t Hash() const;

  // Exact match including value equality
  virtual bool ExactlyEquals(const AbstractExpression &other) const;
  virtual hash_t HashForExactMatch() const;

  virtual void VisitParameters(codegen::QueryParametersMap &map,
      std::vector<peloton::type::Value> &values,
      const std::vector<peloton::type::Value> &values_from_user) {
    for (auto &child : children_) {
      child->VisitParameters(map, values, values_from_user);
    }
  };

  virtual AbstractExpression *Copy() const = 0;

  //===--------------------------------------------------------------------===//
  // Serialization/Deserialization
  // Each sub-class will have to implement this function
  //===--------------------------------------------------------------------===//

  // virtual bool SerializeTo(SerializeOutput &output) const {}

  // virtual bool DeserializeFrom(SerializeInput &input) const {

  virtual int SerializeSize() const { return 0; }

  const char *GetExpressionName() const { return expr_name_.c_str(); }

  // Parser stuff
  int ival_ = 0;

  std::string expr_name_;
  std::string alias;

  bool distinct_ = false;

  virtual void Accept(SqlNodeVisitor *) = 0;

  virtual void AcceptChildren(SqlNodeVisitor *v) {
    for (auto &child : children_) {
      child->Accept(v);
    }
  }

  virtual int DeriveDepth() {
    if (depth_ < 0) {
      for (auto &child : children_) {
        auto child_depth = child->DeriveDepth();
        if (child_depth >= 0 && (depth_ == -1 || child_depth < depth_))
          depth_ = child_depth;
      }
    }
    return depth_;
  }

  void SetDepth(int depth) { depth_ = depth; }

  int GetDepth() const { return depth_; }

  bool HasSubquery() const { return has_subquery_; }

  virtual bool DeriveSubqueryFlag() {
    if (exp_type_ == ExpressionType::ROW_SUBQUERY ||
        exp_type_ == ExpressionType::SELECT_SUBQUERY) {
      has_subquery_ = true;
    } else {
      for (auto &child : children_) {
        if (child->DeriveSubqueryFlag()) {
          has_subquery_ = true;
          break;
        }
      }
    }
    return has_subquery_;
  }

 protected:
  AbstractExpression(ExpressionType type) : exp_type_(type) {}
  AbstractExpression(ExpressionType exp_type, type::TypeId return_value_type)
      : exp_type_(exp_type), return_value_type_(return_value_type) {}
  AbstractExpression(ExpressionType exp_type, type::TypeId return_value_type,
                     AbstractExpression *left, AbstractExpression *right)
      : exp_type_(exp_type), return_value_type_(return_value_type) {
    // Order of these is important!
    if (left != nullptr)
      children_.push_back(std::unique_ptr<AbstractExpression>(left));
    // Sometimes there's no right child. E.g.: OperatorUnaryMinusExpression.
    if (right != nullptr)
      children_.push_back(std::unique_ptr<AbstractExpression>(right));
  }
  AbstractExpression(const AbstractExpression &other)
      : ival_(other.ival_),
        expr_name_(other.expr_name_),
        distinct_(other.distinct_),
        exp_type_(other.exp_type_),
        return_value_type_(other.return_value_type_),
        has_parameter_(other.has_parameter_),
        depth_(other.depth_){
    for (auto &child : other.children_) {
      children_.push_back(std::unique_ptr<AbstractExpression>(child->Copy()));
    }
  }

  ExpressionType exp_type_ = ExpressionType::INVALID;
  type::TypeId return_value_type_ = type::TypeId::INVALID;

  std::vector<std::unique_ptr<AbstractExpression>> children_;

  bool has_parameter_ = false;

  int depth_ = -1;

  bool has_subquery_ = false;
};

// Equality Comparator class for Abstract Expression
class ExprEqualCmp {
 public:
<<<<<<< HEAD
  inline bool operator()(AbstractExpression *expr1,
                         AbstractExpression *expr2) const {
    return expr1->Equals(expr2);
=======
  inline bool operator()(std::shared_ptr<AbstractExpression> expr1,
                         std::shared_ptr<AbstractExpression> expr2) const {
    return expr1.get()->ExactlyEquals(*expr2.get());
>>>>>>> 3c1933c3
  }
};

// Hasher class for Abstract Expression
class ExprHasher {
 public:
<<<<<<< HEAD
  inline size_t operator()(AbstractExpression *expr) const {
    return expr->Hash();
=======
  inline size_t operator()(std::shared_ptr<AbstractExpression> expr) const {
    return expr->HashForExactMatch();
>>>>>>> 3c1933c3
  }
};

}  // namespace expression
}  // namespace peloton<|MERGE_RESOLUTION|>--- conflicted
+++ resolved
@@ -255,28 +255,17 @@
 // Equality Comparator class for Abstract Expression
 class ExprEqualCmp {
  public:
-<<<<<<< HEAD
   inline bool operator()(AbstractExpression *expr1,
                          AbstractExpression *expr2) const {
     return expr1->Equals(expr2);
-=======
-  inline bool operator()(std::shared_ptr<AbstractExpression> expr1,
-                         std::shared_ptr<AbstractExpression> expr2) const {
-    return expr1.get()->ExactlyEquals(*expr2.get());
->>>>>>> 3c1933c3
   }
 };
 
 // Hasher class for Abstract Expression
 class ExprHasher {
  public:
-<<<<<<< HEAD
   inline size_t operator()(AbstractExpression *expr) const {
     return expr->Hash();
-=======
-  inline size_t operator()(std::shared_ptr<AbstractExpression> expr) const {
-    return expr->HashForExactMatch();
->>>>>>> 3c1933c3
   }
 };
 
