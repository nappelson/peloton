--- conflicted
+++ resolved
@@ -532,7 +532,6 @@
       auto &expr_map = expr_maps[0];
       auto iter = expr_map.find(expr);
       if (iter != expr_map.end()) aggr_expr->SetValueIdx(iter->second);
-<<<<<<< HEAD
     } else if (expr->GetExpressionType() == ExpressionType::FUNCTION) {
       auto func_expr = (expression::FunctionExpression *)expr;
       std::vector<type::TypeId> argtypes;
@@ -547,8 +546,6 @@
       LOG_INFO("Argument num: %ld", func_data.argument_types_.size());
       func_expr->SetFunctionExpressionParameters(
           func_data.func_, func_data.return_type_, func_data.argument_types_);
-=======
->>>>>>> 3c1933c3
     } else if (expr->GetExpressionType() ==
                ExpressionType::OPERATOR_CASE_EXPR) {
       auto case_expr = reinterpret_cast<expression::CaseExpression *>(expr);
@@ -660,7 +657,6 @@
       return l_set == r_set;
     }
   }
-<<<<<<< HEAD
 
   /*
    * Join all Annotated Exprs in the vector by AND operators, return a copy */
@@ -830,8 +826,6 @@
     // this is useful in operator expressions
     expr->DeduceExpressionType();
   }
-=======
->>>>>>> 3c1933c3
 };
 }
 }