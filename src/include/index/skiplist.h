--- conflicted
+++ resolved
@@ -94,9 +94,9 @@
    * Insert
    */
   bool Insert(const KeyType &key, const ValueType &value) {
-    auto epoch = JoinEpoch();
-
-    std::vector<Node *> parents = FindParents(key, val);
+    auto epoch = epoch_manager_.JoinEpoch();
+
+    std::vector<Node *> parents = FindParents(key, value);
 
     Node* new_node = new Node{};
     new_node->is_edge_tower = false;
@@ -117,9 +117,9 @@
         }
 
         // Key already inserted
-        if (key_cmp_equal(key, next_node->key)) {
+        if (key_cmp_equal(key, next_node->kv_p.first)) {
             if (current_level == 0) {
-                LeaveEpoch(epoch);
+                epoch_manager_.LeaveEpoch(epoch);
                 return false;
             }
 
@@ -128,7 +128,7 @@
         }
 
         // Node inserted after parent
-        if (key_cmp_less(next_node->key, key)) {
+        if (key_cmp_less(next_node->kv_p.first, key)) {
             parents[current_level] = UpdateParent(parents[current_level],
                     current_level, key, value);
             continue;
@@ -142,7 +142,7 @@
         }
     }
 
-    LeaveEpoch(epoch);
+    epoch_manager_.LeaveEpoch(epoch);
     return true;
   }
 
@@ -153,17 +153,11 @@
   /*
    * Delete
    */
-<<<<<<< HEAD
   bool Remove(const KeyType &key, const ValueType &val) {
 
-    auto epoch = JoinEpoch();
+    auto epoch = epoch_manager_.JoinEpoch();
 
     std::vector<Node *> parents = FindParents(key, val);
-=======
-  //TODO: Record the current epoch in the node when marking as deleted using AddGarbageNode
-  bool Remove(const KeyType &key) {
-    std::vector<Node *> parents = FindParents(key);
->>>>>>> b37d99ca
 
     Node *del_node = parents[0]->next_node[0];
 
@@ -174,9 +168,9 @@
     }
 
     // Node does not exist
-    if (!keycmp_equal(key, del_node->key) || (support_duplicates_ &&
-                !value_cmp_eq(del_node->value, val))) {
-        LeaveEpoch(epoch);
+    if (!keycmp_equal(key, del_node->kv_p.first) || (support_duplicates_ &&
+                !value_cmp_eq(del_node->kv_p.second, val))) {
+        epoch_manager_.LeaveEpoch(epoch);
         return false;
     }
 
@@ -189,7 +183,7 @@
 
         // node already being deleted
         if (next_node % 2 == 1 && !marked_pointer) {
-            LeaveEpoch(epoch);
+            epoch_manager_.LeaveEpoch(epoch);
             return false;
         }
 
@@ -211,8 +205,8 @@
         }
 
         // something inserted after parent
-        if (!keycmp_equal(key, next_tmp->key) || (support_duplicates_ &&
-                !value_cmp_eq(del_node->value, val))) {
+        if (!keycmp_equal(key, next_tmp->kv_p.first) || (support_duplicates_ &&
+                !value_cmp_eq(del_node->kv_p.second, val))) {
             parents[current_level] = UpdateParent(next_tmp, current_level, key, val);
             continue;
         }
@@ -226,8 +220,8 @@
     }
 
     // mark fully deleted node as a garbage node
-    AddGarbageNode(del_node);
-    LeaveEpoch(epoch);
+    epoch_manager_.AddGarbageNode(del_node);
+    epoch_manager_.LeaveEpoch(epoch);
     return true;
   }
 
@@ -433,15 +427,10 @@
    * Returns true if node is not end tower and node.key < key or
    * node.key = key and node.value != value (only if duplicates supported)
    */
-<<<<<<< HEAD
   inline bool NodeLessThan(KeyType key, ValueType value, Node node) {
-    return (!node.is_edge_tower && (key_cmp_less(node.key, key)
-                || (support_duplicates_ && key_cmp_eq(node.key, key)
-                    && !value_cmp_eq(node.value, value))));
-  }
-=======
-  inline bool NodeLessThan(KeyType key, Node node) {
-    return (!node.is_edge_tower && key_cmp_less(node.kv_p.first, key));
+    return (!node.is_edge_tower && (key_cmp_less(node.kv_p.first, key)
+                || (support_duplicates_ && key_cmp_eq(node.kv_p.first, key)
+                    && !value_cmp_eq(node.kv_p.second, value))));
   }
 
   /*
@@ -457,7 +446,6 @@
   // Returns true if node is logically deleted
   static inline bool IsLogicalDeleted(Node* node) { return (((size_t)(node->next_node[node->next_node.size() - 1])) % 2) == 1;}
 
->>>>>>> b37d99ca
   struct Node {
 
     // Key Value pair
