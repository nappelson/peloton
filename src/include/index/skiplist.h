--- conflicted
+++ resolved
@@ -115,7 +115,6 @@
     new_node->next_node = std::vector<Node *>(height);
 
     while (current_level < height) {
-      // TODO: Should this be wrapped in GetAddress?
       Node *next_node = parents[current_level]->next_node.at(current_level);
 
       // parent was deleted
@@ -125,14 +124,8 @@
       }
 
       // Key already inserted
-<<<<<<< HEAD
-      if (NodeEqual(key, value, next_node, false)) {
-=======
-      if (!new_node->is_edge_tower &&
-          key_cmp_equal(key, next_node->kv_p.first) &&
-          (!support_duplicates_ ||
-           value_cmp_equal(value, next_node->kv_p.second))) {
->>>>>>> 672e0dd1
+      if ((!support_duplicates_ && NodeEqual(key, next_node)) ||
+              NodeEqual(key, value, next_node)) {
         if (current_level == 0) {
           epoch_manager_.LeaveEpoch(epoch);
           return false;
@@ -200,14 +193,9 @@
     return res;
   }
 
-  bool Remove(const KeyType &key) {
-      LOG_INFO("Called this function\n\n\n\n");
-      return Remove(key, nullptr); }
-
   /*
    * Delete
    */
-  // TODO: fix delete insert (same node) race condition
   // TODO: Add a check for attempting to delete a node that is not in the index
   bool Remove(const KeyType &key, const ValueType &val) {
     auto epoch = epoch_manager_.JoinEpoch();
@@ -227,7 +215,7 @@
       }
 
       // found the node
-      if (NodeEqual(key, val, del_node, true)) {
+      if (NodeEqual(key, val, del_node)) {
         break;
       }
 
@@ -291,7 +279,7 @@
       }
 
       // something inserted after parent
-      if (!NodeEqual(key, val, next_tmp, true)) {
+      if (!NodeEqual(key, val, next_tmp)) {
         parents[current_level] =
             UpdateParent(next_tmp, current_level, key, val);
         continue;
@@ -658,23 +646,21 @@
   }
 
   /*
+   * Returns whether the node is equal to the key
+   */
+  inline bool NodeEqual(KeyType key, Node *node) {
+    return (!node->is_edge_tower &&
+            key_cmp_equal(node->kv_p.first, key));
+  }
+
+  /*
    * Returns whether the node is equal to the key value pair
-   * If duplicate keys are not supported then only check key equality
-   */
-<<<<<<< HEAD
-  inline bool NodeEqual(KeyType key, ValueType value,
-          Node *node, bool check_value) {
-    check_value = check_value | support_duplicates_;
+   */
+  inline bool NodeEqual(KeyType key, ValueType value, Node *node) {
     return (!node->is_edge_tower &&
             key_cmp_equal(node->kv_p.first, key) &&
-            (!check_value || value_cmp_equal(node->kv_p.second, value)));
-=======
-  inline bool NodeEqual(KeyType key, ValueType value, Node *node) {
-    return (!node->is_edge_tower && key_cmp_equal(node->kv_p.first, key) &&
             value_cmp_equal(node->kv_p.second, value));
->>>>>>> 672e0dd1
-  }
-
+  }
   /*
    * Returns true if node is not end tower and node.key < key or
    * node.key = key and node.value != value (only if duplicates supported)
