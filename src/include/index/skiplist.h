--- conflicted
+++ resolved
@@ -193,7 +193,9 @@
     return res;
   }
 
-  bool Remove(const KeyType &key) { return Remove(key, nullptr); }
+  bool Remove(const KeyType &key) {
+      LOG_INFO("Called this function\n\n\n\n");
+      return Remove(key, nullptr); }
 
   /*
    * Delete
@@ -230,6 +232,11 @@
 
       parents[0] = UpdateParent(parents[0], 0 /* level */, key, val);
     } while (true);
+
+
+    LOG_INFO("Removing: Key: %s | Value %s \n",
+                  del_node->kv_p.first.GetInfo().c_str(),
+                  del_node->kv_p.second->GetInfo().c_str());
 
     // Node has not been fully inserted so is not available for deletion
     if (!del_node->inserted) {
@@ -588,11 +595,7 @@
     Node *curr_node_ = GetAddress(this->GetRoot()->next_node[0]);
     while (!curr_node_->is_edge_tower) {
       if (!IsLogicalDeleted(curr_node_)) {
-<<<<<<< HEAD
-        LOG_INFO("Key: %s | Height %zu",
-=======
-        LOG_DEBUG("Key: %s | Value %s | Height %zu",
->>>>>>> c3e172d2
+        LOG_INFO("Key: %s | Value %s | Height %zu",
                   curr_node_->kv_p.first.GetInfo().c_str(),
                   curr_node_->kv_p.second->GetInfo().c_str(),
                   curr_node_->next_node.size());
