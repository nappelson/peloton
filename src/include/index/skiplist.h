//===----------------------------------------------------------------------===//
//
//                         Peloton
//
// skiplist.h
//
// Identification: src/include/index/skiplist.h
//
// Copyright (c) 2015-17, Carnegie Mellon University Database Group
//
//===----------------------------------------------------------------------===//

#pragma once

#include <atomic>
#include <forward_list>
#include <memory>
#include <stdlib.h>
#include <strings.h>
#include <thread>
#include <vector>

#include "common/logger.h"
#include "common/macros.h"

namespace peloton {
namespace index {

// Forward declare EpochManager
template <typename NodeType>
class EpochManager;

// This is the value we use in epoch manager to make sure
// no thread sneaking in while GC decision is being made
#define MAX_THREAD_COUNT ((int)0x7FFFFFFF)

// Used to create edge towers, probability any tower gets this high is basically
// 0
#define MAX_TOWER_HEIGHT 32

/*
 * SKIPLIST_TEMPLATE_ARGUMENTS - Save some key strokes
 */
#define SKIPLIST_TEMPLATE_ARGUMENTS                                       \
  template <typename KeyType, typename ValueType, typename KeyComparator, \
            typename KeyEqualityChecker, typename ValueEqualityChecker>

template <typename KeyType, typename ValueType, typename KeyComparator,
          typename KeyEqualityChecker, typename ValueEqualityChecker>

// Key Value Pair

class SkipList {
 private:
  // Forward Declarations
  struct Node;

  using KeyValuePair = std::pair<KeyType, ValueType>;

  // Temporary flag for duplicate support
  bool support_duplicates_ = false;

 public:
  explicit inline SkipList(
      KeyComparator p_key_cmp_obj = KeyComparator{},
      KeyEqualityChecker p_key_eq_obj = KeyEqualityChecker{},
      ValueEqualityChecker p_value_eq_obj = ValueEqualityChecker{})
      : key_cmp_obj_{p_key_cmp_obj},
        key_eq_obj_{p_key_eq_obj},
        value_eq_obj_{p_value_eq_obj},
        epoch_manager_{} {
    // Create start and end towers
    Node *start = new Node{};
    start->next_node = {};
<<<<<<< HEAD
    start->is_edge_tower = false;

    Node *end = new Node{};
    end->next_node = {};
    end->is_edge_tower = false;
=======
    start->is_edge_tower = true;

    Node *end = new Node{};
    end->next_node = {};
    end->is_edge_tower = true;
>>>>>>> 34474aaf

    for (int i = 0; i < MAX_TOWER_HEIGHT; i++) {
      start->next_node.push_back(end);
    }
    root_ = start;
  }

  void SetSupportDuplicates(bool support) { support_duplicates_ = support; }

  /*
   * Insert
   */
  bool Insert(const KeyType &key, const ValueType &value) {
    auto epoch = epoch_manager_.JoinEpoch();

<<<<<<< HEAD
=======
    PrintSkipList();

>>>>>>> 34474aaf
    std::vector<Node *> parents = FindParents(key, value);

    Node *new_node = new Node{};
    new_node->is_edge_tower = false;
    new_node->kv_p = std::make_pair(key, value);

    unsigned int node_level = generate_level() % MAX_TOWER_HEIGHT;
    unsigned int current_level = 0;

    new_node->next_node = std::vector<Node *>(node_level);

    while (current_level < node_level) {
<<<<<<< HEAD
      Node *next_node = GetAddress(parents[current_level]->next_node.at(current_level));
=======
      Node *next_node =
          GetAddress(parents[current_level]->next_node.at(current_level));
>>>>>>> 34474aaf

      // parent was deleted
      // TODO: Verify we need to cast next_node to (size_t)
      if ((size_t)next_node % 2 == 1) {
        parents[current_level] = UpdateParent(root_, current_level, key, value);
        continue;
      }

      // Key already inserted
<<<<<<< HEAD
      if (key_cmp_equal(key, next_node->kv_p.first) && (!support_duplicates_ ||
                  value_cmp_equal(value, next_node->kv_p.second))) {
=======
      if (key_cmp_equal(key, next_node->kv_p.first) &&
          (!support_duplicates_ ||
           value_cmp_equal(value, next_node->kv_p.second))) {
>>>>>>> 34474aaf
        if (current_level == 0) {
          epoch_manager_.LeaveEpoch(epoch);
          return false;
        }

        // Should never get past first level if key already exists elsewhere
        PL_ASSERT(false);
      }

      // Node inserted after parent
      if (key_cmp_less(next_node->kv_p.first, key)) {
        parents[current_level] =
            UpdateParent(parents[current_level], current_level, key, value);
        continue;
      }

      new_node->next_node.at(current_level) = next_node;

      // If CAS succeeds go to next level, otherwise try again
      // TODO: This line is causing compilation errors and I dont know why the
      // fuck it is
      if (__sync_bool_compare_and_swap(&parents[current_level], next_node,
                                       new_node)) {
        current_level++;
      }
    }

    epoch_manager_.LeaveEpoch(epoch);
    return true;
  }

  bool ConditionalInsert(const KeyType &key, const ValueType &value,
                         std::function<bool(const void *)> predicate,
                         bool *predicate_satisfied) {
    auto epoch = epoch_manager_.JoinEpoch();

    // Search for node
    Node *node = FindNode(key);
    PL_ASSERT(node->is_edge_tower || key_cmp_less(node->kv_p.first, key));

    // If we start with start tower, jump to next
    if (node->is_edge_tower) {
      node = GetAddress(node->next_node[0]);
    }

    *predicate_satisfied = false;

    while (!node->is_edge_tower && key_cmp_less_equal(node->kv_p.first, key)) {
      *predicate_satisfied =
          *predicate_satisfied || predicate(node->kv_p.second);

      node = GetAddress(node->next_node[0]);
    }

    bool res = false;
    // If predicate was never satisfied, insert
    if (!(*predicate_satisfied)) {
      res = Insert(key, value);
    }

    epoch_manager_.LeaveEpoch(epoch);

    return res;
  }

  bool Remove(const KeyType &key) { return Remove(key, nullptr); }

  /*
   * Delete
   */
  bool Remove(const KeyType &key, const ValueType &val) {
    auto epoch = epoch_manager_.JoinEpoch();

    std::vector<Node *> parents = FindParents(key, val);

    Node *del_node = parents[0]->next_node[0];

    // bottom level parent being deleted
    // TODO: Verify we need to cast del_node to (size_t)
    while ((size_t)del_node % 2 == 1) {
      parents[0] = UpdateParent(root_, 0 /* level */, key, val);
      del_node = parents[0]->next_node[0];
    }

    // Node does not exist
    if (!key_cmp_equal(key, del_node->kv_p.first) ||
        (support_duplicates_ && !value_cmp_equal(del_node->kv_p.second, val))) {
      epoch_manager_.LeaveEpoch(epoch);
      return false;
    }

    int current_level = del_node->next_node.size() - 1;

    bool marked_pointer = false;

    while (current_level >= 0) {
      Node *next_node = del_node->next_node.at(current_level);

      // node already being deleted
      if ((size_t)next_node % 2 == 1 && !marked_pointer) {
        epoch_manager_.LeaveEpoch(epoch);
        return false;
      }

      // mark the next pointer so future nodes know it is being deleted
      // TODO: Verify next_node + 1 works as intended (may need to be
      // (Node*)((size_t)next_node + 1)
      if (!marked_pointer &&
<<<<<<< HEAD
          !__sync_bool_compare_and_swap(&(del_node->next_node.at(current_level)),
                                        next_node, next_node + 1)) {
=======
          !__sync_bool_compare_and_swap(
              &(del_node->next_node.at(current_level)), next_node,
              next_node + 1)) {
>>>>>>> 34474aaf
        continue;
      }

      marked_pointer = true;

      Node *next_tmp = parents[current_level]->next_node.at(current_level);

      // parent node being deleted
      if ((size_t)next_tmp % 2 == 1) {
        parents[current_level] = UpdateParent(root_, current_level, key, val);
        continue;
      }

      // something inserted after parent
      if (!key_cmp_equal(key, next_tmp->kv_p.first) ||
          (support_duplicates_ &&
           !value_cmp_equal(del_node->kv_p.second, val))) {
        parents[current_level] =
            UpdateParent(next_tmp, current_level, key, val);
        continue;
      }

      // CAS parents next to del_node's next
      if (__sync_bool_compare_and_swap(
              &(parents[current_level]->next_node.at(current_level)), del_node,
              del_node->next_node.at(current_level) - 1)) {
        current_level--;
        marked_pointer = false;
      }
    }

    // mark fully deleted node as a garbage node
    epoch_manager_.AddGarbageNode(del_node);
    epoch_manager_.LeaveEpoch(epoch);
    return true;
  }

  // Returns the last node after the current parent that is still before the key
  Node *UpdateParent(Node *parent, int level, const KeyType &key,
                     const ValueType &val) {
    Node *next_node = GetAddress(parent->next_node.at(level));
    while (NodeLessThan(key, val, next_node)) {
      parent = next_node;
      next_node = GetAddress(parent->next_node.at(level));
    }
    return parent;
  }

  // returns a vector of Nodes which come directly before the key in each level
<<<<<<< HEAD
  // first finds the nodes which come before the key, and then will increment each
=======
  // first finds the nodes which come before the key, and then will increment
  // each
>>>>>>> 34474aaf
  // until it is directly before the key/value pair
  std::vector<Node *> FindParents(const KeyType &key, const ValueType &val) {
    // Node directly before the key in each level
    std::vector<Node *> parents(MAX_TOWER_HEIGHT);

    int current_tower = MAX_TOWER_HEIGHT - 1;
    Node *current_node = root_;
    Node *next_node;

    // parent of one level is at least the parent of the level above
    while (current_tower >= 0) {
      next_node = GetAddress(current_node->next_node.at(current_tower));

      // not done traversing
      if (NodeLessThan(key, next_node)) {
        current_node = next_node;
        // found parent of current level
      } else {
        parents.at(current_tower) = current_node;
        current_tower--;
      }
    }

    current_tower = MAX_TOWER_HEIGHT - 1;
    current_node = parents.at(current_tower);

    while (current_tower >= 0) {
<<<<<<< HEAD
      next_node = GetAddress(parents.at(current_tower)->next_node.at(current_tower));
=======
      next_node =
          GetAddress(parents.at(current_tower)->next_node.at(current_tower));
>>>>>>> 34474aaf

      if (NodeLessThan(key, val, next_node)) {
        parents.at(current_tower) = next_node;
      } else {
        current_tower--;
      }
    }

    return parents;
  }

  /*
   * Search for value given key
   * Returns true if found, and sets value to value, else returns false
   */
  bool Search(const KeyType &key, ValueType &value) const {
    // Join Epoch
    auto epoch_node = epoch_manager_.JoinEpoch();

    // Search for node
    Node *node = FindNode(key);

    PL_ASSERT(!IsLogicalDeleted(node));
    PL_ASSERT(!node->is_edge_tower);
    if (!key_cmp_equal(node->kv_p.first, key)) {
      // Leave Epoch
      epoch_manager_.LeaveEpoch(epoch_node);

      return false;
    }

    value = node->kv_p.second;

    // Leave Epoch
    epoch_manager_.LeaveEpoch(epoch_node);

    return true;
  }

  /*
  * Search for value given key (WITH DUPLICATES)
  * Returns true if found, and sets value to value, else returns false
  * TODO: This function may be unnecessary, but implementing just in case
  */
  bool Search(const KeyType &key, ValueType &value,
              const ValueType wanted_value) const {
    // This function should only really be used with duplicates enabled
    PL_ASSERT(support_duplicates_);

    // Join Epoch
    auto epoch_node = epoch_manager_.JoinEpoch();

    // Search for node
    Node *node = FindNode(key);
    PL_ASSERT(node->is_edge_tower || key_cmp_less(node->kv_p.first, key));

    // If we start with start tower, jump to next
    if (node->is_edge_tower) {
      node = GetAddress(node->next_node[0]);
    }

    while (!node->is_edge_tower && key_cmp_less_equal(node->kv_p.first, key)) {
      if (key_cmp_equal(node->kv_p.first, key) &&
          value_cmp_equal(node->kv_p.second, wanted_value) &&
          !IsLogicalDeleted(node)) {
        value = node->kv_p.second;

        // Leave Epoch
        epoch_manager_.LeaveEpoch(epoch_node);

        return true;
      }
      node = GetAddress(node->next_node[0]);
    }

    // Leave Epoch
    epoch_manager_.LeaveEpoch(epoch_node);

    return false;
  }

  /*
   * Find node with largest key such that node.key <= key
   * TODO: Check correctness of inner while loop
   */
  Node *FindNode(const KeyType &key) const {
    auto curr_tower = root_;
    // TODO: This search can be slightly sped up if we keep track of the tallest
    // tower
    auto curr_level = MAX_TOWER_HEIGHT - 1;

    // Traverse towers, if you find it along the way, then return
    while (true) {
      auto next_node = GetAddress(curr_tower->next_node[curr_level]);
      while (
          ((NodeLessThanEqual(key, next_node) &&
            !support_duplicates_) ||  // jump to next node if eligible
           ((!next_node->is_edge_tower &&
             key_cmp_less(key, next_node->kv_p.first) &&
             support_duplicates_))) &&  // dont jump if node greater or equal to
                                        // key
          !(key_cmp_equal(key, next_node->kv_p.first) &&
            IsLogicalDeleted(
                next_node)))  // dont jump if node you're looking for is deleted
      {
        curr_tower = GetAddress(curr_tower->next_node[curr_level]);
      }

      if (key_cmp_equal(curr_tower->kv_p.first, key) || curr_level == 0) {
        return curr_tower;
      }

      curr_level--;
    }
  }

  /*
   * Exists
   */
  bool Exists(const KeyType &key) const {
    ValueType dummy_value;
    return Search(key, dummy_value);
  }

  /*
   * Exists (w/ duplicates)
   */
  bool Exists(const KeyType &key, const ValueType &wanted_value) const {
    ValueType dummy_value;
    return Search(key, dummy_value, wanted_value);
  }

  /*
   * Returns root of SkipList
   */
  inline Node *GetRoot() { return root_; }

  /*
   * NeedGarbageCollection() - Whether the skiplist needs gaarbage collection or
   * not
   */
  bool NeedGarbageCollection() { return true; }

  /*
   * PerformGarbageCollection() - Interface to epoch manager's garbage
   * collection method
   */
  void PerformGarbageCollection() { epoch_manager_.PerformGarbageCollection(); }

  /*
   * GetEpochManager()
   */
  EpochManager<Node> &GetEpochManager() { return epoch_manager_; }

  /*
   * CreateNode() TODO: remove (only used for testing purposes right now)
   */
  Node *CreateNode() {
    Node *cur_node = new Node{};
    cur_node->kv_p = std::make_pair(KeyType{}, ValueType{});
    cur_node->is_edge_tower = false;
    cur_node->next_node = {};
    return cur_node;
  }

 private:
  ///////////////////////////////////////////////////////////////////
  // SkipList Helpers
  ///////////////////////////////////////////////////////////////////

  /*
   * Returns true if node is not end tower and node.key < key or
   * node.key = key and node.value != value (only if duplicates supported)
   */
  inline bool NodeLessThan(KeyType key, ValueType value, Node *node) const {
    return (!node->is_edge_tower &&
            (key_cmp_less(node->kv_p.first, key) ||
             (support_duplicates_ && key_cmp_equal(node->kv_p.first, key) &&
              !value_cmp_equal(node->kv_p.second, value))));
  }

  /*
   * Returns true if node is not end tower and node.key < key
   */
  inline bool NodeLessThan(KeyType key, Node *node) const {
    return (!node->is_edge_tower && key_cmp_less(node->kv_p.first, key));
  }

  /*
 * Returns true if node is not end tower and node.key <= key
 */
  inline bool NodeLessThanEqual(KeyType key, Node *node) const {
    return (!node->is_edge_tower && key_cmp_less_equal(key, node->kv_p.first));
  }

  // Returns address of a possibly deleted node
  static inline Node *GetAddress(Node *addr) {
    return (((size_t)addr % 2) == 1) ? (Node *)((size_t)addr - 1) : addr;
  }

  // Returns true if node is logically deleted
  static inline bool IsLogicalDeleted(Node *node) {
    return (((size_t)(node->next_node[node->next_node.size() - 1])) % 2) == 1;
  }

<<<<<<< HEAD
=======
  /*
   * Prints contents of tree
   * NOT thread or epoch safe
   */
  void PrintSkipList() {

    printf("----- Start Tower -----\n");
    Node* curr_node_ = GetAddress(this->GetRoot()->next_node[0]);
    while (!curr_node_->is_edge_tower) {
      printf("Key: %s | Height %zu\n", curr_node_->kv_p.first.GetInfo().c_str(), curr_node_->next_node.size());
    }
    printf("------ End Tower ------\n");

  }


>>>>>>> 34474aaf
  struct Node {
    // Key Value pair
    KeyValuePair kv_p;

    // For each level, store the next node
    std::vector<Node *> next_node;

    // Denotes if node represents an edge tower
    bool is_edge_tower;
  };

  KeyComparator key_cmp_obj_;
  KeyEqualityChecker key_eq_obj_;
  ValueEqualityChecker value_eq_obj_;

  EpochManager<Node> epoch_manager_;

  unsigned int max_level_;
  Node *root_;

  inline unsigned int generate_level() const {
    return ffs(rand() & ((1 << max_level_) - 1));
  }

 public:
  class ForwardIterator;

  /*
   * Return iterator to beginning of skip list
   */
  ForwardIterator Begin() { return ForwardIterator{this}; }

  /*
   * Return iterator using a given key
   */
  ForwardIterator Begin(const KeyType &start_key) {
    return ForwardIterator{this, start_key};
  }

 public:
  /*
   * Iterator used for traversing all nodes of skiplist (used at base level)
   */
  class ForwardIterator {
   private:
    Node *curr_node_;

   public:
    /*
     * Default Constructor
     * TODO: May not be needed
     */
    // ForwardIterator(){};

    /*
     * Constructor given a SkipList
     */
    ForwardIterator(SkipList *skip_list) {
      // Join Epoch
      auto epoch_node = skip_list->epoch_manager_.JoinEpoch();

      curr_node_ = GetAddress(skip_list->GetRoot()->next_node[0]);

      // Leave epoch
      skip_list->epoch_manager_.LeaveEpoch(epoch_node);
    }

    /*
     * Constructor - Construct an iterator given a key
     *
     * The iterator returned will points to a data item whose key is greater
     *than
     * or equal to the given start key. If such key does not exist then it will
     * be the smallest key that is greater than start_key
     */
    ForwardIterator(SkipList *skip_list, const KeyType &start_key) {
      // Join Epoch
      auto epoch_node = skip_list->epoch_manager_.JoinEpoch();

      auto node = skip_list->FindNode(start_key);

      // If we start with start tower, jump to next
      if (node->is_edge_tower) {
        node = GetAddress(node->next_node[0]);
      }

      // Iterate until we find first node greater than or equal to key
      while (!node->is_edge_tower &&
             skip_list->key_cmp_less(curr_node_->kv_p.first, start_key)) {
        node = GetAddress(node->next_node[0]);
      }

      PL_ASSERT(node->is_edge_tower ||
                skip_list->key_cmp_greater_equal(node->kv_p.first, start_key));

      // Leave epoch
      // TODO: Why shouldnt we leave the epoch upon destruction?
      // Bw_tree does it this way
      skip_list->epoch_manager_.LeaveEpoch(epoch_node);
    }

    /*
     * Copy Constructor
     */
    ForwardIterator(const ForwardIterator &other);

    /*
     * Move Assignment
     */
    ForwardIterator &operator=(ForwardIterator &&other);

    /*
    * Destructor
     * TODO: Why shouldnt we leave the epoch upon destruction?
    */
    ~ForwardIterator() { return; }

    /*
     * True if End of Iterator
     */
    inline bool IsEnd() { return curr_node_->is_edge_tower; }

    ///////////////////////////////////////////////////////////////////
    // Operators
    ///////////////////////////////////////////////////////////////////

    /*
    * operator= Assigns one object to another
    */
    ForwardIterator &operator=(const ForwardIterator &other);

    /*
     * operator==() Compares whether two iterators refer to the same key
     */
    inline bool operator==(const ForwardIterator &other) const;

    /*
     * operator< Compares two iterators by comparing their current key
     */
    inline bool operator<(const ForwardIterator &other) const;

    /*
     * Prefix operator++
     */
    inline ForwardIterator &operator++() {
      if (IsEnd()) {
        return *this;
      } else {
        step_forward();
        return *this;
      }
    }

    /*
     * Prefix operator--
     */
    inline ForwardIterator &operator--();

    /*
     * Postfix operator++
     * TODO: Maybe remove the '*', i was getting a linker error without it
     */
    inline ForwardIterator *operator++(int) {
      if (IsEnd()) {
        return this;
      } else {
        auto temp = this;
        step_forward();
        return temp;
      }
    }

    /*
     * Postfix operator--
     */
    inline ForwardIterator operator--(int);

    /*
    * operator * - Return the value reference currently pointed to by this
    * iterator
    */
    inline const KeyValuePair &operator*() { return &(curr_node_->kv_p); }

    /*
     * operator -> - Return the value pointer pointed to by this iterator
     */
    inline const KeyValuePair *operator->() { return &curr_node_->kv_p; }

   private:
    /*
     * Step forward one in skip list
     */
    void step_forward() {
      PL_ASSERT(!curr_node_->is_edge_tower);

      curr_node_ = GetAddress(curr_node_->next_node[0]);

      // Iterate until we find a non-deleted node
      while (IsLogicalDeleted(curr_node_)) {
        curr_node_ = GetAddress(curr_node_->next_node[0]);

        // If we get to end tower, return
        if (curr_node_->is_edge_tower) return;
      }

      return;
    }
  };

  ///////////////////////////////////////////////////////////////////
  // Key Comparison Member Functions
  ///////////////////////////////////////////////////////////////////
 public:
  inline bool key_cmp_less(const KeyType &key1, const KeyType &key2) const {
<<<<<<< HEAD
=======
    //LOG_DEBUG("key_cmp_less(%s, %s)", key1.GetInfo().c_str(), key2.GetInfo().c_str());
>>>>>>> 34474aaf
    return key_cmp_obj_(key1, key2);
  }

  inline bool key_cmp_equal(const KeyType &key1, const KeyType &key2) const {
    return key_eq_obj_(key1, key2);
  }

  inline bool key_cmp_greater_equal(const KeyType &key1,
                                    const KeyType &key2) const {
    return !key_cmp_less(key1, key2);
  }

  inline bool key_cmp_greater(const KeyType &key1, const KeyType &key2) const {
    return key_cmp_less(key2, key1);
  }

  inline bool key_cmp_less_equal(const KeyType &key1,
                                 const KeyType &key2) const {
    return !key_cmp_greater(key1, key2);
  }

  ///////////////////////////////////////////////////////////////////
  // Value Comparison Member
  ///////////////////////////////////////////////////////////////////

  inline bool value_cmp_equal(const ValueType &value1,
                              const ValueType &value2) const {
    return value_eq_obj_(value1, value2);
  }
};
///////////////////////////////////////////////////////////////////
// Epoch management
///////////////////////////////////////////////////////////////////

template <typename NodeType>
class EpochManager {
  // Garbage collection interval (milliseconds)
  constexpr static int GC_INTERVAL = 50;

 public:
  struct GarbageNode {
    GarbageNode *next_ptr;
    const NodeType *node_ptr;
  };

  struct EpochNode {
    std::atomic<int> active_thread_count;
    std::atomic<GarbageNode *> garbage_list_ptr;
  };

  void PrintEpochNodeList() {
    auto count = 1;
    for (auto node_itr = epoch_node_list_.begin();
         node_itr != epoch_node_list_.end(); node_itr++) {
      auto current_node = *node_itr;
      LOG_INFO("\n Epoch Node: %d\n Pointer: %p\n Thread Count: %d", count,
               (void *)current_node, current_node->active_thread_count.load());
      count++;
    }
  }

  std::forward_list<EpochNode *> &GetEpochNodeList() {
    return epoch_node_list_;
  }

  EpochNode *GetCurrentEpochNode() { return *cur_epoch_node_itr_; }

  /*
   * Constructor
   */
  EpochManager() {
    // Construct the first epoch node
    auto epoch_node = new EpochNode{};
    epoch_node->active_thread_count = 0;
    epoch_node->garbage_list_ptr = nullptr;

    // Add node to the head of epoch node list
    epoch_node_list_.push_front(epoch_node);
    cur_epoch_node_itr_ = epoch_node_list_.begin();

    thread_ptr_ = nullptr;
    exited_flag_.store(false);
  }

  /*
   * Destructor
   */

  ~EpochManager() {
    // Set stop flag and let thread terminate
    exited_flag_.store(true);

    if (thread_ptr_ != nullptr) {
      LOG_TRACE("Waiting for thread");
      thread_ptr_->join();
      thread_ptr_.reset();
      LOG_TRACE("Thread Stops");
    }

    cur_epoch_node_itr_ = epoch_node_list_.end();

    ClearEpoch();

    if (!epoch_node_list_.empty()) {
      for (auto epoch_node_itr = epoch_node_list_.begin();
           epoch_node_itr != epoch_node_list_.end(); epoch_node_itr++) {
        auto epoch_node_ptr = *epoch_node_itr;
        LOG_DEBUG("Active thread count: %d",
                  epoch_node_ptr->active_thread_count.load());

        epoch_node_ptr->active_thread_count.load();
        epoch_node_ptr->active_thread_count = 0;
      }

      // TODO do we really need to do this?
      LOG_DEBUG("Retry cleaning");
      ClearEpoch();
    }

    PL_ASSERT(epoch_node_list_.empty());
    LOG_TRACE("GC has finished freeing all garbage nodes");
  }

  /*
   * CreateNewEpoch()
   */
  void CreateNewEpoch() {
    auto epoch_node_ptr = new EpochNode{};
    LOG_TRACE("created epoch node ptr");

    epoch_node_ptr->active_thread_count = 0;
    epoch_node_ptr->garbage_list_ptr = nullptr;

    LOG_TRACE("Initialized epoch node");

    epoch_node_list_.insert_after(cur_epoch_node_itr_, epoch_node_ptr);
    cur_epoch_node_itr_++;

    LOG_TRACE("Set current epoch node to new epoch");
  }

  /*
   * JoinEpoch() - Let the current thread join this epoch
   */
  inline EpochNode *JoinEpoch() {
    // We must make sure the epoch we join and the epoch we
    // return are the same one because the current point
    // could change in the middle of this function
    while (1) {
      auto &cur_epoch_node = *cur_epoch_node_itr_;

      const auto prev_count = cur_epoch_node->active_thread_count.fetch_add(1);

      if (prev_count < 0) {
        cur_epoch_node->active_thread_count.fetch_sub(1);
      }
      return *cur_epoch_node_itr_;
    }
  }

  /*
   * AddGarbageNode()
   */
  void AddGarbageNode(const NodeType *node_ptr) {
    // TODO: Shouldn't this code be inside the while(1)
    auto cur_epoch_node = *cur_epoch_node_itr_;
    GarbageNode *garbage_node_ptr = new GarbageNode;
    garbage_node_ptr->node_ptr = node_ptr;
    garbage_node_ptr->next_ptr = cur_epoch_node->garbage_list_ptr.load();

    while (1) {
      bool ret = cur_epoch_node->garbage_list_ptr.compare_exchange_strong(
          garbage_node_ptr->next_ptr, garbage_node_ptr);

      if (ret) {
        break;
      } else {
        LOG_TRACE("Add garbage node CAS failed. Retry");
      }
    }
  }

  /*
   * LeaveEpoch()
   */
  inline void LeaveEpoch(EpochNode *epoch_ptr) {
    epoch_ptr->active_thread_count.fetch_sub(1);
  }

  /*
   * ClearEpoch()
   */
  void ClearEpoch() {
    while (1) {
      if (epoch_node_list_.begin() == cur_epoch_node_itr_) {
        LOG_TRACE("Current epoch is head epoch. Do not clean");
        break;
      }

      int active_thread_count =
          epoch_node_list_.front()->active_thread_count.load();
      PL_ASSERT(active_thread_count >= 0);

      if (active_thread_count != 0) {
        LOG_TRACE("Head epoch is not empty. Return");
        break;
      }

      if (epoch_node_list_.front()->active_thread_count.fetch_sub(
              MAX_THREAD_COUNT) > 0) {
        LOG_TRACE(
            "Some thread sneaks in after we have decided to clean. Return");

        epoch_node_list_.front()->active_thread_count.fetch_add(
            MAX_THREAD_COUNT);
        break;
      }

      GarbageNode *next_garbage_node_ptr = nullptr;
      for (auto garbage_node_ptr =
               epoch_node_list_.front()->garbage_list_ptr.load();
           garbage_node_ptr != nullptr;
           garbage_node_ptr = next_garbage_node_ptr) {
        next_garbage_node_ptr = garbage_node_ptr->next_ptr;
        delete garbage_node_ptr;
      }
      auto head_epoch_node_ptr = epoch_node_list_.front();
      epoch_node_list_.remove(head_epoch_node_ptr);
      delete head_epoch_node_ptr;
    }
  }

  /*
   * PerformGarbageCollection()
   */
  void PerformGarbageCollection() {
    ClearEpoch();
    CreateNewEpoch();
  }

  /*
   * ThreadFunc()
   * TODO: not sure if we need this if GC is invoked for us
   */
  void ThreadFunc() {
    while (!exited_flag_.load()) {
      PerformGarbageCollection();

      // Sleep
      std::chrono::milliseconds duration(GC_INTERVAL);
      std::this_thread::sleep_for(duration);
    }
    LOG_TRACE("exit flag is true; thread return");
  }

  /*
   * StartThread()
   * TODO: not sure if we need this if GC is invoked for us
   */
  void StartThread() {
    thread_ptr_ = new std::thread{[this]() { this->ThreadFunc(); }};
  }

 private:
  std::forward_list<EpochNode *> epoch_node_list_;
  typename std::forward_list<EpochNode *>::iterator cur_epoch_node_itr_;
  std::atomic<bool> exited_flag_;

  // If GC is done with external thread then this should be set
  // to nullptr
  // Otherwise it points to a thread created by EpochManager internally
  // TODO: may not need this if GC is invoked for us
  std::unique_ptr<std::thread> thread_ptr_;
};

}  // namespace index
}  // namespace peloton<|MERGE_RESOLUTION|>--- conflicted
+++ resolved
@@ -72,19 +72,11 @@
     // Create start and end towers
     Node *start = new Node{};
     start->next_node = {};
-<<<<<<< HEAD
-    start->is_edge_tower = false;
-
-    Node *end = new Node{};
-    end->next_node = {};
-    end->is_edge_tower = false;
-=======
     start->is_edge_tower = true;
 
     Node *end = new Node{};
     end->next_node = {};
     end->is_edge_tower = true;
->>>>>>> 34474aaf
 
     for (int i = 0; i < MAX_TOWER_HEIGHT; i++) {
       start->next_node.push_back(end);
@@ -100,11 +92,8 @@
   bool Insert(const KeyType &key, const ValueType &value) {
     auto epoch = epoch_manager_.JoinEpoch();
 
-<<<<<<< HEAD
-=======
     PrintSkipList();
 
->>>>>>> 34474aaf
     std::vector<Node *> parents = FindParents(key, value);
 
     Node *new_node = new Node{};
@@ -117,12 +106,8 @@
     new_node->next_node = std::vector<Node *>(node_level);
 
     while (current_level < node_level) {
-<<<<<<< HEAD
-      Node *next_node = GetAddress(parents[current_level]->next_node.at(current_level));
-=======
       Node *next_node =
           GetAddress(parents[current_level]->next_node.at(current_level));
->>>>>>> 34474aaf
 
       // parent was deleted
       // TODO: Verify we need to cast next_node to (size_t)
@@ -132,14 +117,7 @@
       }
 
       // Key already inserted
-<<<<<<< HEAD
-      if (key_cmp_equal(key, next_node->kv_p.first) && (!support_duplicates_ ||
-                  value_cmp_equal(value, next_node->kv_p.second))) {
-=======
-      if (key_cmp_equal(key, next_node->kv_p.first) &&
-          (!support_duplicates_ ||
-           value_cmp_equal(value, next_node->kv_p.second))) {
->>>>>>> 34474aaf
+      if (NodeEqual(key, value, next_node)) {
         if (current_level == 0) {
           epoch_manager_.LeaveEpoch(epoch);
           return false;
@@ -150,7 +128,7 @@
       }
 
       // Node inserted after parent
-      if (key_cmp_less(next_node->kv_p.first, key)) {
+      if (NodeLessThan(key, next_node)) {
         parents[current_level] =
             UpdateParent(parents[current_level], current_level, key, value);
         continue;
@@ -210,26 +188,38 @@
   /*
    * Delete
    */
+  // TODO: fix delete insert (same node) race condition
   bool Remove(const KeyType &key, const ValueType &val) {
     auto epoch = epoch_manager_.JoinEpoch();
 
     std::vector<Node *> parents = FindParents(key, val);
 
-    Node *del_node = parents[0]->next_node[0];
-
-    // bottom level parent being deleted
-    // TODO: Verify we need to cast del_node to (size_t)
-    while ((size_t)del_node % 2 == 1) {
-      parents[0] = UpdateParent(root_, 0 /* level */, key, val);
+    Node *del_node;
+
+    // Need to find the node we are deleting
+    do {
       del_node = parents[0]->next_node[0];
-    }
-
-    // Node does not exist
-    if (!key_cmp_equal(key, del_node->kv_p.first) ||
-        (support_duplicates_ && !value_cmp_equal(del_node->kv_p.second, val))) {
-      epoch_manager_.LeaveEpoch(epoch);
-      return false;
-    }
+
+      // bottom level parent being deleted
+      // TODO: Verify we need to cast del_node to (size_t)
+      while ((size_t)del_node % 2 == 1) {
+        parents[0] = UpdateParent(root_, 0 /* level */, key, val);
+        del_node = parents[0]->next_node[0];
+      }
+
+      // found the node
+      if (NodeEqual(key, val, del_node)) {
+        break;
+      }
+
+      // Node does not exist
+      if (NodeLessThan(key, del_node)) {
+        epoch_manager_.LeaveEpoch(epoch);
+        return false;
+      }
+
+      parents[0] = UpdateParent(parents[0], 0 /* level */, key, val);
+    } while (true);
 
     int current_level = del_node->next_node.size() - 1;
 
@@ -248,14 +238,9 @@
       // TODO: Verify next_node + 1 works as intended (may need to be
       // (Node*)((size_t)next_node + 1)
       if (!marked_pointer &&
-<<<<<<< HEAD
-          !__sync_bool_compare_and_swap(&(del_node->next_node.at(current_level)),
-                                        next_node, next_node + 1)) {
-=======
           !__sync_bool_compare_and_swap(
               &(del_node->next_node.at(current_level)), next_node,
               next_node + 1)) {
->>>>>>> 34474aaf
         continue;
       }
 
@@ -270,9 +255,7 @@
       }
 
       // something inserted after parent
-      if (!key_cmp_equal(key, next_tmp->kv_p.first) ||
-          (support_duplicates_ &&
-           !value_cmp_equal(del_node->kv_p.second, val))) {
+      if (!NodeEqual(key, val, next_tmp)) {
         parents[current_level] =
             UpdateParent(next_tmp, current_level, key, val);
         continue;
@@ -305,13 +288,8 @@
   }
 
   // returns a vector of Nodes which come directly before the key in each level
-<<<<<<< HEAD
-  // first finds the nodes which come before the key, and then will increment each
-=======
   // first finds the nodes which come before the key, and then will increment
-  // each
->>>>>>> 34474aaf
-  // until it is directly before the key/value pair
+  // each until it is directly before the key/value pair
   std::vector<Node *> FindParents(const KeyType &key, const ValueType &val) {
     // Node directly before the key in each level
     std::vector<Node *> parents(MAX_TOWER_HEIGHT);
@@ -338,12 +316,8 @@
     current_node = parents.at(current_tower);
 
     while (current_tower >= 0) {
-<<<<<<< HEAD
-      next_node = GetAddress(parents.at(current_tower)->next_node.at(current_tower));
-=======
       next_node =
           GetAddress(parents.at(current_tower)->next_node.at(current_tower));
->>>>>>> 34474aaf
 
       if (NodeLessThan(key, val, next_node)) {
         parents.at(current_tower) = next_node;
@@ -514,6 +488,12 @@
   // SkipList Helpers
   ///////////////////////////////////////////////////////////////////
 
+  inline bool NodeEqual(KeyType key, ValueType value, Node *node) {
+    return (!node->is_edge_tower && key_cmp_equal(node->kv_p.first, key)
+            && (!support_duplicates_
+                || value_cmp_equal(node->kv_p.second, value)));
+  }
+
   /*
    * Returns true if node is not end tower and node.key < key or
    * node.key = key and node.value != value (only if duplicates supported)
@@ -549,8 +529,6 @@
     return (((size_t)(node->next_node[node->next_node.size() - 1])) % 2) == 1;
   }
 
-<<<<<<< HEAD
-=======
   /*
    * Prints contents of tree
    * NOT thread or epoch safe
@@ -566,8 +544,6 @@
 
   }
 
-
->>>>>>> 34474aaf
   struct Node {
     // Key Value pair
     KeyValuePair kv_p;
@@ -782,10 +758,6 @@
   ///////////////////////////////////////////////////////////////////
  public:
   inline bool key_cmp_less(const KeyType &key1, const KeyType &key2) const {
-<<<<<<< HEAD
-=======
-    //LOG_DEBUG("key_cmp_less(%s, %s)", key1.GetInfo().c_str(), key2.GetInfo().c_str());
->>>>>>> 34474aaf
     return key_cmp_obj_(key1, key2);
   }
 
