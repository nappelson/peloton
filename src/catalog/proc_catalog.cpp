//===----------------------------------------------------------------------===//
//
//                         Peloton
//
// proc_catalog.cpp
//
// Identification: src/catalog/proc_catalog.cpp
//
// Copyright (c) 2015-2017, Carnegie Mellon University Database Group
//
//===----------------------------------------------------------------------===//

#include "catalog/proc_catalog.h"

#include <sstream>

#include "catalog/catalog.h"
#include "catalog/language_catalog.h"
#include "executor/logical_tile.h"
#include "storage/data_table.h"

namespace peloton {
namespace catalog {

#define PROC_CATALOG_NAME "pg_proc"

ProcCatalogObject::ProcCatalogObject(executor::LogicalTile *tile,
                                     concurrency::Transaction *txn)
    : oid_(tile->GetValue(0, 0).GetAs<oid_t>()),
      name_(tile->GetValue(0, 1).GetAs<const char *>()),
      ret_type_(tile->GetValue(0, 2).GetAs<type::TypeId>()),
      arg_types_(StringToTypeArray(tile->GetValue(0, 3).GetAs<const char *>())),
      lang_oid_(tile->GetValue(0, 4).GetAs<oid_t>()),
      src_(tile->GetValue(0, 5).GetAs<const char *>()),
      txn_(txn) {}

std::unique_ptr<LanguageCatalogObject> ProcCatalogObject::GetLanguage() const {
  return LanguageCatalog::GetInstance().GetLanguageByOid(GetLangOid(), txn_);
}

ProcCatalog &ProcCatalog::GetInstance(concurrency::Transaction *txn) {
  static ProcCatalog proc_catalog{txn};
  return proc_catalog;
}

ProcCatalog::~ProcCatalog(){};

ProcCatalog::ProcCatalog(concurrency::Transaction *txn)
    : AbstractCatalog("CREATE TABLE " CATALOG_DATABASE_NAME
                      "." PROC_CATALOG_NAME
                      " ("
                      "proc_oid      INT NOT NULL PRIMARY KEY, "
                      "proname       VARCHAR NOT NULL, "
                      "prorettype    INT NOT NULL, "
                      "proargtypes   VARCHAR NOT NULL, "
                      "prolang       INT NOT NULL, "
                      "prosrc        VARCHAR NOT NULL);",
                      txn) {
  Catalog::GetInstance()->CreateIndex(CATALOG_DATABASE_NAME, PROC_CATALOG_NAME,
                                      {1, 3}, PROC_CATALOG_NAME "_skey0", false,
                                      IndexType::BWTREE, txn);
}

bool ProcCatalog::InsertProc(const std::string &proname,
                             type::TypeId prorettype,
                             const std::vector<type::TypeId> &proargtypes,
                             oid_t prolang, const std::string &prosrc,
                             type::AbstractPool *pool,
                             concurrency::Transaction *txn) {
  std::unique_ptr<storage::Tuple> tuple(
      new storage::Tuple(catalog_table_->GetSchema(), true));

  oid_t proc_oid = GetNextOid();
  auto val0 = type::ValueFactory::GetIntegerValue(proc_oid);
  auto val1 = type::ValueFactory::GetVarcharValue(proname);
<<<<<<< HEAD
  auto val2 = type::ValueFactory::GetIntegerValue(static_cast<int32_t>(prorettype));
  auto val3 = type::ValueFactory::GetVarcharValue(TypeArrayToString(proargtypes));
=======
  auto val2 = type::ValueFactory::GetIntegerValue(prorettype);
  auto val3 =
      type::ValueFactory::GetVarcharValue(TypeIdArrayToString(proargtypes));
>>>>>>> 56813ac3
  auto val4 = type::ValueFactory::GetIntegerValue(prolang);
  auto val5 = type::ValueFactory::GetVarcharValue(prosrc);

  tuple->SetValue(ColumnId::OID, val0, pool);
  tuple->SetValue(ColumnId::PRONAME, val1, pool);
  tuple->SetValue(ColumnId::PRORETTYPE, val2, pool);
  tuple->SetValue(ColumnId::PROARGTYPES, val3, pool);
  tuple->SetValue(ColumnId::PROLANG, val4, pool);
  tuple->SetValue(ColumnId::PROSRC, val5, pool);

  // Insert the tuple
  return InsertTuple(std::move(tuple), txn);
}

std::unique_ptr<ProcCatalogObject> ProcCatalog::GetProcByOid(
    oid_t proc_oid, concurrency::Transaction *txn) const {
  std::vector<oid_t> column_ids(all_column_ids);
  oid_t index_offset = IndexId::PRIMARY_KEY;
  std::vector<type::Value> values;
  values.push_back(type::ValueFactory::GetIntegerValue(proc_oid).Copy());

  auto result_tiles =
      GetResultWithIndexScan(column_ids, index_offset, values, txn);
  PL_ASSERT(result_tiles->size() <= 1);

  std::unique_ptr<ProcCatalogObject> ret;
  if (result_tiles->size() == 1) {
    PL_ASSERT((*result_tiles)[0]->GetTupleCount() <= 1);
    ret.reset(new ProcCatalogObject((*result_tiles)[0].get(), txn));
  }

  return ret;
}

std::unique_ptr<ProcCatalogObject> ProcCatalog::GetProcByName(
    const std::string &proc_name,
    const std::vector<type::TypeId> &proc_arg_types,
    concurrency::Transaction *txn) const {
  std::vector<oid_t> column_ids(all_column_ids);
  oid_t index_offset = IndexId::SECONDARY_KEY_0;
  std::vector<type::Value> values;
  values.push_back(type::ValueFactory::GetVarcharValue(proc_name).Copy());
  values.push_back(type::ValueFactory::GetVarcharValue(
      TypeIdArrayToString(proc_arg_types)).Copy());

  auto result_tiles =
      GetResultWithIndexScan(column_ids, index_offset, values, txn);
  PL_ASSERT(result_tiles->size() <= 1);

  std::unique_ptr<ProcCatalogObject> ret;
  if (result_tiles->size() == 1) {
    PL_ASSERT((*result_tiles)[0]->GetTupleCount() <= 1);
    ret.reset(new ProcCatalogObject((*result_tiles)[0].get(), txn));
  }

  return ret;
}

}  // namespace catalog
}  // namespace peloton<|MERGE_RESOLUTION|>--- conflicted
+++ resolved
@@ -73,14 +73,9 @@
   oid_t proc_oid = GetNextOid();
   auto val0 = type::ValueFactory::GetIntegerValue(proc_oid);
   auto val1 = type::ValueFactory::GetVarcharValue(proname);
-<<<<<<< HEAD
-  auto val2 = type::ValueFactory::GetIntegerValue(static_cast<int32_t>(prorettype));
-  auto val3 = type::ValueFactory::GetVarcharValue(TypeArrayToString(proargtypes));
-=======
   auto val2 = type::ValueFactory::GetIntegerValue(prorettype);
   auto val3 =
       type::ValueFactory::GetVarcharValue(TypeIdArrayToString(proargtypes));
->>>>>>> 56813ac3
   auto val4 = type::ValueFactory::GetIntegerValue(prolang);
   auto val5 = type::ValueFactory::GetVarcharValue(prosrc);
 
