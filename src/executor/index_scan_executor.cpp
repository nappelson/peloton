--- conflicted
+++ resolved
@@ -214,30 +214,8 @@
             transaction_manager.SetTransactionResult(current_txn, RESULT_FAILURE);
             return res;
           }
-<<<<<<< HEAD
-          
-        } else {
-          expression::ContainerTuple<storage::TileGroup> tuple(
-            tile_group.get(), tuple_location.offset);
-          auto eval =
-              predicate_->Evaluate(&tuple, nullptr, executor_context_).IsTrue();
-          LOG_TRACE("predicate evaluate result: %d", eval);
-          // LOG_INFO("peek: %s",
-          //         ValuePeeker::PeekDecimalString(tuple.GetValue(2)).c_str());
-          if (eval == true) {
-            visible_tuples[tuple_location.block].push_back(tuple_location.offset);
-
-            auto res = transaction_manager.PerformRead(current_txn, tuple_location);
-            if (!res) {
-              transaction_manager.SetTransactionResult(current_txn, RESULT_FAILURE);
-              return res;
-            }
-            
-          }
-=======
           // if perform read is successful, then add to visible tuple vector.
           visible_tuples[tuple_location.block].push_back(tuple_location.offset);
->>>>>>> 2d5029e0
         }
 
         break;
