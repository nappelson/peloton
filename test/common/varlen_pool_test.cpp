--- conflicted
+++ resolved
@@ -93,11 +93,7 @@
 
 // Allocate and free N blocks from each buffer list
 TEST_F(VarlenPoolTests, AllocateTest) {
-<<<<<<< HEAD
   std::srand(0);
-=======
-  std::srand(std::time(0));
->>>>>>> 1e96d5e1
   type::VarlenPool *pool = new type::VarlenPool(peloton::BACKEND_TYPE_MM);
   char *p[MAX_LIST_NUM][N];
   char *test_str = new char[str_len];
@@ -206,11 +202,7 @@
 
 // Random allocation and free
 TEST_F(VarlenPoolTests, RandomTest) {
-<<<<<<< HEAD
   std::srand(0);
-=======
-  std::srand(std::time(0));
->>>>>>> 1e96d5e1
   type::VarlenPool *pool = new type::VarlenPool(peloton::BACKEND_TYPE_MM);
   char *p[M] = {nullptr};
   char *test_str = new char[BUFFER_SIZE << 1];
@@ -309,13 +301,8 @@
 
 // Allocate and free N/2 blocks from each buffer list
 void *thread_all(void *arg) {
-<<<<<<< HEAD
   std::srand(0);
-  type::VarlenPool *pool = (VarlenPool *) arg;
-=======
-  std::srand(std::time(0));
   type::VarlenPool *pool = (type::VarlenPool *) arg;
->>>>>>> 1e96d5e1
   char *p[MAX_LIST_NUM][N/2];
   std::vector<std::vector<int>> ref_cnts(MAX_LIST_NUM, std::vector<int>(N, 1));
   char *test_str = new char[str_len];
