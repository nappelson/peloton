--- conflicted
+++ resolved
@@ -124,16 +124,15 @@
   int rows_changed;
 };
 
-<<<<<<< HEAD
 TEST_F(OptimizerSQLTests, SimpleSelectTest) {
   // Testing select star expression
   TestUtil("SELECT * from test", {"333", "22", "1", "2", "11", "0", "3", "33",
                                   "444", "4", "0", "555"},
            false);
-=======
+  
   // Something wrong with column property.
-  std::string query("SELECT b from test order by c");
-
+  query = "SELECT a, b, c from test order by a + c";
+   
   // check for plan node type
   auto select_plan =
       TestingSQLUtil::GeneratePlanWithOptimizer(optimizer, query);
@@ -163,10 +162,6 @@
   // Check the return value
   EXPECT_EQ("4", TestingSQLUtil::GetResultValueAsString(result, 0));
   EXPECT_EQ("3", TestingSQLUtil::GetResultValueAsString(result, 1));
-
-  // Something wrong with column property.
-  query = "SELECT a, b, c from test order by a + c";
->>>>>>> ffb18e96
 
   // Testing predicate
   TestUtil("SELECT c, b from test where a=1", {"333", "22"}, false);
@@ -421,32 +416,9 @@
   //           {"11", "355", "444", "477", "555"}, true);
 }
 
-<<<<<<< HEAD
 TEST_F(OptimizerSQLTests, SelectConstantTest) {
   // Test single constant
   TestUtil("SELECT 1", {"1"}, true);
-=======
-  EXPECT_EQ(10, result.size());
-  EXPECT_EQ("11", TestingSQLUtil::GetResultValueAsString(result, 0));
-  EXPECT_EQ("0", TestingSQLUtil::GetResultValueAsString(result, 1));
-  EXPECT_EQ("0", TestingSQLUtil::GetResultValueAsString(result, 2));
-  EXPECT_EQ("444", TestingSQLUtil::GetResultValueAsString(result, 3));
-  EXPECT_EQ("22", TestingSQLUtil::GetResultValueAsString(result, 4));
-  EXPECT_EQ("333", TestingSQLUtil::GetResultValueAsString(result, 5));
-  EXPECT_EQ("0", TestingSQLUtil::GetResultValueAsString(result, 6));
-  EXPECT_EQ("555", TestingSQLUtil::GetResultValueAsString(result, 7));
-  EXPECT_EQ("33", TestingSQLUtil::GetResultValueAsString(result, 8));
-  EXPECT_EQ("444", TestingSQLUtil::GetResultValueAsString(result, 9));
-
-  query = "SELECT DISTINCT a, b, c FROM test ORDER BY a + 10 * b + c LIMIT 3";
-
-  select_plan = TestingSQLUtil::GeneratePlanWithOptimizer(optimizer, query);
-  EXPECT_EQ(select_plan->GetPlanNodeType(), PlanNodeType::LIMIT);
-  EXPECT_EQ(select_plan->GetChildren()[0]->GetPlanNodeType(),
-            PlanNodeType::ORDERBY);
-  EXPECT_EQ(select_plan->GetChildren()[0]->GetChildren()[0]->GetPlanNodeType(),
-            PlanNodeType::HASH);
->>>>>>> ffb18e96
 
   // Test complex arithmetic
   TestUtil("SELECT 1 + 2 * (6 / 4)", {"3"}, true);
