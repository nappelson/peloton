--- conflicted
+++ resolved
@@ -1,24 +1,16 @@
-<<<<<<< HEAD
-#include "common/harness.h"
-
-#define private public
-
+//===----------------------------------------------------------------------===//
+//
+//                         Peloton
+//
+// old_optimizer_test.cpp
+//
+// Identification: test/optimizer/old_optimizer_test.cpp
+//
+// Copyright (c) 2015-2018, Carnegie Mellon University Database Group
+//
+//===----------------------------------------------------------------------===//
 #include "binder/bind_node_visitor.h"
-=======
-//===----------------------------------------------------------------------===//
-//
-//                         Peloton
-//
-// old_optimizer_test.cpp
-//
-// Identification: test/optimizer/old_optimizer_test.cpp
-//
-// Copyright (c) 2015-2018, Carnegie Mellon University Database Group
-//
-//===----------------------------------------------------------------------===//
-
 #include <common/harness.h>
->>>>>>> 78b85dc2
 #include "catalog/catalog.h"
 #include "common/statement.h"
 #include "concurrency/transaction_manager_factory.h"
